--- conflicted
+++ resolved
@@ -1,20 +1,10 @@
-<<<<<<< HEAD
 FROM osgeo/gdal:ubuntu-small-3.1.0
 
 RUN apt-get update
 RUN apt-get install gettext python3-pip -y && \
     apt-get install libcairo2-dev -y && \
     apt-get install build-essential python3-dev python3-setuptools python3-wheel python3-cffi libcairo2 libpango-1.0-0 libpangocairo-1.0-0 libgdk-pixbuf2.0-0 libffi-dev shared-mime-info -y
-=======
-FROM python:3.8-buster
 
-RUN echo deb http://ftp.uk.debian.org/debian unstable main contrib non-free >> /etc/apt/sources.list && \
-    apt-get update && apt-get upgrade -y && \
-    apt-get remove -y binutils && \
-    apt-get -t unstable install -y libgdal-dev g++ && \
-    apt-get install -y gettext && \
-    apt-get clean
->>>>>>> 1da01144
 
 # Update C env vars so compiler can find gdal
 ENV CPLUS_INCLUDE_PATH=/usr/include/gdal
@@ -26,7 +16,6 @@
 
 VOLUME /code/app_data
 VOLUME /code/tempfiles
-<<<<<<< HEAD
 
 # Copy files in another location to solved windows rights issues
 # These files are only used during build process and by entrypoint.sh for dev
@@ -40,15 +29,4 @@
 RUN chmod 777 entrypoint.sh \
     && ln -s entrypoint.sh /
 
-RUN pip3 install -r requirements.txt
-=======
-VOLUME /postgresdata
-
-WORKDIR /code
-ADD requirements.txt /code/
-RUN pip install -r requirements.txt
-
-
-
-ADD . /code/
->>>>>>> 1da01144
+RUN pip3 install -r requirements.txt