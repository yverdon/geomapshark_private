--- conflicted
+++ resolved
@@ -126,12 +126,9 @@
     "django_tables2_column_shifter",
     "taggit",
     "oauth2_provider",
-<<<<<<< HEAD
     "crispy_forms",
     "django_cron",
-=======
     "axes",
->>>>>>> 13af70f0
 ]
 
 if ENABLE_2FA:
