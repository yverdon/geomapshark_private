--- conflicted
+++ resolved
@@ -11,11 +11,7 @@
   git
 
 RUN echo "cloning advanced map plugin..." \
-<<<<<<< HEAD
-  && git clone https://github.com/MediaComem/geocity-wc-map.git
-=======
   && git clone https://github.com/yverdon/geocity-wc-map.git
->>>>>>> f5394c89
 
 RUN cd /app/geocity-wc-map \
   && npm ci \
