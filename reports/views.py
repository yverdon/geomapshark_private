from django.contrib.auth.decorators import login_required
from django.utils.decorators import method_decorator
from django.utils.translation import gettext as _
from permits.serializers import PermitRequestPrintSerializer
from django.shortcuts import get_object_or_404
from django_weasyprint.views import WeasyTemplateView


from permits.decorators import permanent_user_required

from permits.models import PermitRequest
from .models import Report
from django.http import FileResponse, HttpResponse

@login_required
@permanent_user_required
<<<<<<< HEAD
def report_view(request, permit_request_id, report_id, as_html=False):

    # TODO CRITICAL: ensure user has permissions on permit
    permit_request = get_object_or_404(PermitRequest, pk=permit_request_id)
    # TODO CRITICAL: ensure print setup is part of WorksObjectType
    report = get_object_or_404(Report, pk=report_id)

    if as_html:
        return HttpResponse(report.render_string(permit_request))
    else:
        file = report.render_pdf(permit_request)
        response = FileResponse(file)
        response["Content-Disposition"] = 'inline; filename="report.pdf"'
        response["Content-Type"] = "application/pdf"
        return response
=======
def report_view(request, permit_request_id, report_id):

    # TODO CRITICAL: ensure user has permissions on permit
    permit_request = get_object_or_404(PermitRequest, pk=permit_request_id)
    # TODO CRITICAL: ensure print setup is part of WorksObjectType
    report = get_object_or_404(Report, pk=report_id)

    file = report.render(permit_request)

    response = FileResponse(file)
    response["Content-Disposition"] = 'inline; filename="report.pdf"'
    response["Content-Type"] = 'application/pdf"'
    return response
>>>>>>> c9048fe6
<|MERGE_RESOLUTION|>--- conflicted
+++ resolved
@@ -14,7 +14,6 @@
 
 @login_required
 @permanent_user_required
-<<<<<<< HEAD
 def report_view(request, permit_request_id, report_id, as_html=False):
 
     # TODO CRITICAL: ensure user has permissions on permit
@@ -29,19 +28,4 @@
         response = FileResponse(file)
         response["Content-Disposition"] = 'inline; filename="report.pdf"'
         response["Content-Type"] = "application/pdf"
-        return response
-=======
-def report_view(request, permit_request_id, report_id):
-
-    # TODO CRITICAL: ensure user has permissions on permit
-    permit_request = get_object_or_404(PermitRequest, pk=permit_request_id)
-    # TODO CRITICAL: ensure print setup is part of WorksObjectType
-    report = get_object_or_404(Report, pk=report_id)
-
-    file = report.render(permit_request)
-
-    response = FileResponse(file)
-    response["Content-Disposition"] = 'inline; filename="report.pdf"'
-    response["Content-Type"] = 'application/pdf"'
-    return response
->>>>>>> c9048fe6
+        return response