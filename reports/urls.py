--- conflicted
+++ resolved
@@ -10,8 +10,7 @@
         "report/<int:permit_request_id>/<int:report_id>.pdf",
         views.report_view,
         name="permit_request_report",
-<<<<<<< HEAD
-    )
+    ),
 ]
 
 if settings.DEBUG:
@@ -23,8 +22,4 @@
             {"as_html": True},
             name="permit_request_report",
         )
-    ]
-=======
-    ),
-]
->>>>>>> c9048fe6
+    ]