--- conflicted
+++ resolved
@@ -19,14 +19,9 @@
       run: |
         WEB_OK=$(docker ps -aq --filter status="running" --filter name="geocity_web_1") && if [ -z "$WEB_OK" ]; then exit 1; fi
         POSTGRES_OK=$(docker ps -aq --filter status="running" --filter name="geocity_postgres_1") && if [ -z "$POSTGRES_OK" ]; then exit 1; fi
-<<<<<<< HEAD
-    - name: "Lint Code"
-      run: docker-compose -f docker-compose-dev.yml exec -T web black . --check
-=======
         QGISSERVER_OK=$(docker ps -aq --filter status="running" --filter name="geocity_qgisserver_1") && if [ -z "$QGISSERVER_OK" ]; then exit 1; fi
     - name: "Wait for Postgres"
       run: docker-compose exec -T postgres pg_isready --timeout=10
->>>>>>> ad3fe10a
     - name: "Test Code"
       run: docker-compose exec -T web ./run_tests.sh
     - name: Stop Containers
