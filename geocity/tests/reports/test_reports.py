--- conflicted
+++ resolved
@@ -302,18 +302,6 @@
                     "padding_top": 20,
                     # "is_new_page": bool,
                     "is_recommended": True,
-<<<<<<< HEAD
-                    "uses_dynamic_recipient": True,
-                }
-            },
-            20: {
-                SectionRecipient: {
-                    "padding_top": 50,
-                    # "is_new_page": bool,
-                    "is_recommended": False,
-                    "uses_dynamic_recipient": False,
-=======
->>>>>>> 98a68a8d
                 }
             },
         }
