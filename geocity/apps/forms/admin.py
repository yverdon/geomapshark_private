--- conflicted
+++ resolved
@@ -122,7 +122,6 @@
         return super().save(*args, **kwargs)
 
 
-<<<<<<< HEAD
 # TODO: enable drag and drop for inline reorder
 class FormFieldInline(admin.TabularInline, SortableInlineAdminMixin):
     model = models.FormField
@@ -138,16 +137,6 @@
         if db_field.name == "field":
             qs = models.Field.objects.all()
             kwargs["queryset"] = filter_for_user(user, qs)
-=======
-class FormFieldInline(admin.TabularInline):
-    model = models.FormField
-
-    def formfield_for_foreignkey(self, db_field, request, **kwargs):
-        if db_field.name == "field":
-            kwargs["queryset"] = filter_for_user(
-                request.user, models.Field.objects.all()
-            )
->>>>>>> a4a5fc91
 
         return super().formfield_for_foreignkey(db_field, request, **kwargs)
 
