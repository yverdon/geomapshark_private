--- conflicted
+++ resolved
@@ -4,37 +4,16 @@
 
 <div class="container">
   {% if forms.amend or forms.request_validation or forms.validate or forms.poke %}
-<<<<<<< HEAD
     <div class="row">
       <div class="col">
         <ul class="nav nav-tabs" id="actions-tabs" role="tablist">
           {% if forms.amend %}
             <li class="nav-item">
-              <a class="btn btn-primary btn-action nav-link{% if active_form == 'amend' or active_form == 'request_inquiry' %} active{% endif %}" id="amend-tab" data-toggle="tab" href="#amend" role="tab" aria-controls="amend" aria-selected="{% if active_form == 'amend' %}true{% else %}false{% endif %}">{% translate "Traitement" %}</a>
-            </li>
-          {% endif %}
-=======
-  <h2>{% translate "" %}</h2>
-  <div class="row">
-    <div class="col">
-      <ul class="nav nav-tabs" id="actions-tabs" role="tablist">
-
-      {% if forms.amend %}
-
-          <li class="nav-item">
-              <a class="btn btn-primary btn-action nav-link{% if active_form == "amend" or active_form == "request_inquiry" %} active{% endif %}" id="amend-tab" data-toggle="tab" href="#amend" role="tab" aria-controls="amend" aria-selected="{% if active_form == "amend" %}true{% else %}false{% endif %}">{% translate "Traitement" %}</a>
-          </li>
-
-      {% endif %}
-
-      {% if not submission.is_classified and forms.request_validation and not submission.validation_by_validators_is_disabled %}
-
-          <li class="nav-item">
-              <a class="btn btn-primary btn-action nav-link{% if active_form == "request_validation" %} active{% endif %}" id="request-validation-tab" data-toggle="tab" href="#request-validation" role="tab" aria-controls="request-validation" aria-selected="{% if active_form == "request_validation" %}true{% else %}false{% endif %}">{% translate "Envoi pour validation" %}</a>
-          </li>
-
-      {% endif %}
->>>>>>> 50aa362d
+              <a class="btn btn-primary btn-action nav-link{% if active_form == 'amend' or active_form == 'request_inquiry' %} active{% endif %}" id="amend-tab" data-toggle="tab" href="#amend" role="tab" aria-controls="amend" aria-selected="{% if active_form == 'amend' %}true{% else %}false{% endif %}">
+                {% translate "Traitement" %}
+              </a>
+            </li>
+          {% endif %}
 
           {% if not submission.is_classified and forms.request_validation %}
             <li class="nav-item">
@@ -44,9 +23,28 @@
             </li>
           {% endif %}
 
-          {% if forms.validate %}
-            <li class="nav-item">
-              <a class="btn btn-primary btn-action nav-link{% if active_form == 'validate' %} active{% endif %}" id="validate-tab" data-toggle="tab" href="#validate" role="tab" aria-controls="validate" aria-selected="{% if active_form == 'validate' %}true{% else %}false{% endif %}">
+          <li class="nav-item">
+              <a class="btn btn-primary btn-action nav-link{% if active_form == 'amend' or active_form == 'request_inquiry' %} active{% endif %}" id="amend-tab" data-toggle="tab" href="#amend" role="tab" aria-controls="amend" aria-selected="{% if active_form == 'amend' %}true{% else %}false{% endif %}">
+                {% translate "Traitement" %}
+              </a>
+          </li>
+
+      {% endif %}
+
+      {% if not submission.is_classified and forms.request_validation and not submission.validation_by_validators_is_disabled %}
+
+          <li class="nav-item">
+              <a class="btn btn-primary btn-action nav-link{% if active_form == 'request_validation' %} active{% endif %}" id="request-validation-tab" data-toggle="tab" href="#request-validation" role="tab" aria-controls="request-validation" aria-selected="{% if active_form == 'request_validation' %}true{% else %}false{% endif %}">
+                {% translate "Envoi pour validation" %}
+              </a>
+          </li>
+
+      {% endif %}
+
+      {% if forms.validate %}
+
+          <li class="nav-item">
+              <a class="btn btn-primary btn-action nav-link{% if active_form == "validate" %} active{% endif %}" id="validate-tab" data-toggle="tab" href="#validate" role="tab" aria-controls="validate" aria-selected="{% if active_form == "validate" %}true{% else %}false{% endif %}">
               {% translate "Validation" %}
               </a>
             </li>
@@ -202,20 +200,137 @@
             <div class="tab-pane{% if active_form == 'request_validation' %} show active{% endif %}" id="request-validation" role="tabpanel" aria-labelledby="request-validation-tab">
               <h4>{% translate "Envoi aux services pour validation" %}</h4>
               <form method="post">
+                {% csrf_token %}
+
+                {{ forms.request_inquiry.media }}
+                {% bootstrap_form forms.request_inquiry layout='horizontal' %}
+                <div class="text-right">
+                    <input name="action" type="hidden" value="request_inquiry">
+                    <button class="btn btn-primary" {% if forms.request_inquiry.disabled %}disabled{% endif %}>{% translate "Envoyer" %}</button>
+                </div>
+              </form>
+              {% endif %}
+
+            </div>
+        {% endif %}
+
+        {% if not submission.is_classified and forms.request_validation and not submission.validation_by_validators_is_disabled %}
+            <div class="tab-pane{% if active_form == 'request_validation' %} show active{% endif %}" id="request-validation" role="tabpanel" aria-labelledby="request-validation-tab">
+                <h4>{% translate "Envoi aux services pour validation" %}</h4>
+                <form method="post">
+                    {% csrf_token %}
+
+                    {% bootstrap_form forms.request_validation layout='horizontal' %}
+                    <div class="text-right">
+                        <input name="action" type="hidden" value="request_validation">
+                        <button class="btn btn-primary" {% if forms.request_validation.disabled %}disabled{% endif %}>{% translate "Envoyer pour validation" %}</button>
+                        {% if has_permission_to_validate_submission %}
+                          <button class="btn btn-primary" name="save_continue" {% if forms.request_validation.disabled %}disabled{% endif %}>
+                            {% translate "Envoyer pour validation et continuer les modifications" %}
+                          </button>
+                        {% endif %}
+                    </div>
+                </form>
+            </div>
+        {% endif %}
+
+        {% if forms.validate %}
+            <div class="tab-pane{% if active_form == 'validate' %} show active{% endif  %}" id="validate" role="tabpanel" aria-labelledby="validate-tab">
+                <h4>{% translate "Réponse à la demande de validation" %}</h4>
+                <form method="post">
+                    {% csrf_token %}
+
+                    {% bootstrap_form forms.validate layout='horizontal' %}
+                    <div class="text-right">
+                        <input name="action" type="hidden" value="validate">
+                        <button class="btn btn-primary" {% if forms.validate.disabled %}disabled{% endif %}>
+                          {% translate "Soumettre" %}
+                        </button>
+                        {% if has_permission_to_classify_submission %}
+                          <button class="btn btn-primary" name="save_continue" {% if forms.validate.disabled %}disabled{% endif %}>
+                            {% translate "Soumettre et continuer les modifications" %}
+                          </button>
+                        {% endif %}
+                    </div>
+                </form>
+            </div>
+        {% endif %}
+
+        {% if directives %}
+            <div class="tab-pane" id="directives" role="tabpanel" aria-labelledby="directives-tab">
+                <h4>{% translate "Directives liées à la demande" %}</h4>
+
+                {% for directive_file, directive_description, additional_information in directives %}
+                    <div{% if not forloop.last %} class="mb-3"{% endif %}>
+                      {% if directive_file and directive_description %}
+                          <span class="directive_description">{{ directive_description }}</span>:
+                          <i class="fa fa-download" aria-hidden="true"></i>
+                          <a class="directive_file" href="{{ directive_file.url }}" target="_blank" rel="noreferrer">
+                            {% translate "Télécharger le fichier" %}
+                          </a>
+                          <br>
+                      {% endif %}
+
+                      {% if additional_information %}
+                          <span class="additional_information">{{ additional_information|safe }}</span>
+                      {% endif %}
+                    </div>
+                {% endfor %}
+            </div>
+        {% endif %}
+
+        {% if not submission.is_classified %}
+          {% if forms.poke or can_classify %}
+            <div class="tab-pane{% if active_form == 'poke' or not active_form and can_classify %} show active{% endif  %}" id="classify" role="tabpanel" aria-labelledby="classify-tab">
+              <h4>{% translate "Classement de la demande" %}</h4>
+              <form method="post">
                   {% csrf_token %}
 
-                  {% bootstrap_form forms.request_validation layout='horizontal' %}
-                  <div class="text-right">
-                    <input name="action" type="hidden" value="request_validation">
-                    <button class="btn btn-primary" {% if forms.request_validation.disabled %}disabled{% endif %}>
-                      {% translate "Envoyer pour validation" %}
-                    </button>
-                    {% if has_permission_to_validate_submission %}
-                    <button class="btn btn-primary" name="save_continue" {% if forms.request_validation.disabled %}disabled{% endif %}>
-                      {% translate "Envoyer pour validation et continuer les modifications" %}
-                    </button>
+                  {% if nb_pending_validations and not forms.poke.disabled %}
+                    <div class="form-text text-muted mb-3">{% translate "La demande ne peut pas être classée car elle est toujours en attente de validation." %}</div>
+                    <div class="text-right">
+                      <button name="action" value="poke" class="btn btn-primary">
+                        {% blocktranslate trimmed count counter=nb_pending_validations %}
+                          Envoyer un rappel au service
+                        {% plural %}
+                          Envoyer des rappels à {{ counter }} services
+                        {% endblocktranslate %}
+                      </button>
+                    </div>
+
+                  {% elif has_permission_to_classify %}
+                    {% if not can_classify %}
+                      <div class="form-text text-muted mb-3">{% translate "La demande ne peut pas être classée car elle n'a pas encore été envoyée en validation." %}</div>
+                    {% else %}
+                      <div class="form-text text-muted mb-3">{% translate "Un message facultatif pourra être ajouté à la réponse à la page suivante." %}</div>
+                      <div class="text-right">
+                        <a href="{% url 'submissions:submission_reject' submission_id=submission.pk %}" class="btn btn-primary ">
+                          {% translate "Refuser" %}
+                        </a>
+                        <a href="{% url 'submissions:submission_approve' submission_id=submission.pk %}" class="btn btn-primary">
+                          {% translate "Approuver" %}
+                        </a>
+                      </div>
                     {% endif %}
+                  {% endif %}
+              </form>
+            </div>
+          {% endif %}
+        {% endif %}
+
+        {% if forms.prolong and prolongation_enabled %}
+            <div class="tab-pane{% if active_form == 'prolong' %} show active{% endif  %}" id="prolong" role="tabpanel" aria-labelledby="prolong-tab">
+              <h4>{% translate "Prolongation de la demande" %}</h4>
+              <form method="post">
+                {% csrf_token %}
+
+                  {{ forms.prolong.media }}
+                  {% if not forms.prolong.prolongation_date.value %}
+                  <div class="form-text text-muted mb-3">
+                    {% translate "Aucune prolongation n'a été demandée par l'auteur-e." %}
                   </div>
+                  {% endif %}
+                </div> <!--FIXME: extra closing div? -->
               </form>
             </div>
           {% endif %}
@@ -242,7 +357,6 @@
             </div>
           {% endif %}
 
-<<<<<<< HEAD
           {% if directives %}
             <div class="tab-pane" id="directives" role="tabpanel" aria-labelledby="directives-tab">
               <h4>{% translate "Directives liées à la demande" %}</h4>
@@ -263,13 +377,6 @@
                   {% endif %}
                 </div>
               {% endfor %}
-=======
-        {% if not submission.is_classified and forms.request_validation and not submission.validation_by_validators_is_disabled %}
-            <div class="tab-pane{% if active_form == "request_validation" %} show active{% endif %}" id="request-validation" role="tabpanel" aria-labelledby="request-validation-tab">
-                <h4>{% translate "Envoi aux services pour validation" %}</h4>
-                <form method="post">
-                    {% csrf_token %}
->>>>>>> 50aa362d
 
             </div>
           {% endif %}
