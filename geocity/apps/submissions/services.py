import tempfile
import zipfile
from datetime import datetime

import filetype
from constance import config
from django.conf import settings
from django.contrib.auth import get_user_model, login
from django.core.exceptions import (
    ObjectDoesNotExist,
    PermissionDenied,
    SuspiciousOperation,
    ValidationError,
)
from django.core.mail import EmailMessage, get_connection
from django.db import transaction
from django.db.models import Q
from django.http.response import FileResponse
from django.template.loader import render_to_string
from django.urls import reverse
from django.utils.translation import gettext_lazy as _
from PIL import Image

from geocity.apps.accounts.models import UserProfile
from geocity.apps.accounts.validators import validate_email

from . import fields, forms, models, permissions


def submit_submission(submission, request):
    """
    Change the submission status to submitted and send notification e-mails. `absolute_uri_func` should be a
    callable that takes a path and returns an absolute URI, usually `request.build_absolute_uri`.
    FIXME: rename to `request_submission_validation`?
    """
    if not submission.can_be_submitted_by_author():
        raise SuspiciousOperation

    is_awaiting_supplement = (
        submission.status == models.Submission.STATUS_AWAITING_SUPPLEMENT
    )

    if is_awaiting_supplement:
        data = {
            "subject": "{} ({})".format(
                _("La demande de compléments a été traitée"),
                submission.get_forms_names_list(),
            ),
            "users_to_notify": submission.get_secretary_email(),
            "template": "submission_complemented.txt",
            "submission": submission,
            "absolute_uri_func": request.build_absolute_uri,
        }
        send_email_notification(data)

    else:
        # Here we create a new Permit Request, therefore if it contains one or more
        # WOTs that can be prolonged with no Date required but can be renewed, we need
        # to calculate the dates automatically
        submission.set_dates_for_renewable_forms()

        users_to_notify = set(
            get_user_model()
            .objects.filter(
                Q(
                    groups__permit_department__administrative_entity=submission.administrative_entity,
                    email__isnull=False,
                    groups__permit_department__is_integrator_admin=False,
                ),
                Q(
                    Q(
                        groups__permit_department__is_validator=False,
                    )
                    | Q(
                        groups__permit_department__is_validator=True,
                        groups__permit_department__is_backoffice=True,
                    )
                ),
                Q(userprofile__notify_per_email=True),
            )
            .values_list("email", flat=True)
        )

        data = {
            "subject": "{} ({})".format(
                _("Nouvelle demande"), submission.get_forms_names_list()
            ),
            "users_to_notify": users_to_notify,
            "template": "submission_submitted.txt",
            "submission": submission,
            "absolute_uri_func": request.build_absolute_uri,
        }
        attachments = submission.get_submission_payment_attachments("confirmation")
        send_email_notification(data, attachments=attachments)

        if submission.author.userprofile.notify_per_email:
            data["subject"] = "{} ({})".format(
                _("Votre demande"), submission.get_forms_names_list()
            )
            data["users_to_notify"] = [submission.author.email]
            data["template"] = "submission_acknowledgment.txt"
<<<<<<< HEAD
            data["forms_list"] = submission.get_forms_names_list()
            send_email_notification(data, attachments=attachments)
=======
            send_email_notification(data)
>>>>>>> 5c990db3

    submission.status = models.Submission.STATUS_SUBMITTED_FOR_VALIDATION
    submission.save()


@transaction.atomic
def request_submission_validation(submission, departments, absolute_uri_func):
    submission.status = models.Submission.STATUS_AWAITING_VALIDATION
    submission.save()

    for department in departments:
        models.SubmissionValidation.objects.get_or_create(
            submission=submission, department=department
        )

    users_to_notify = set(
        get_user_model()
        .objects.filter(
            Q(
                groups__permit_department__in=departments,
                userprofile__notify_per_email=True,
            )
        )
        .values_list("email", flat=True)
    )

    data = {
        "subject": "{} ({})".format(
            _("Nouvelle demande en attente de validation"),
            submission.get_forms_names_list(),
        ),
        "users_to_notify": users_to_notify,
        "template": "submission_validation_request.txt",
        "submission": submission,
        "absolute_uri_func": absolute_uri_func,
    }
    send_email_notification(data)


def send_validation_reminder(submission, absolute_uri_func):
    """
    Send a reminder to departments that have not yet processed the given `submission` and return the list of pending
    validations.
    """
    pending_validations = submission.get_pending_validations()
    users_to_notify = set(
        get_user_model()
        .objects.filter(
            Q(
                groups__permit_department__in=pending_validations.values_list(
                    "department", flat=True
                ),
                userprofile__notify_per_email=True,
            )
        )
        .values_list("email", flat=True)
        .distinct()
    )

    data = {
        "subject": "{} ({})".format(
            _("Demande toujours en attente de validation"),
            submission.get_forms_names_list(),
        ),
        "users_to_notify": users_to_notify,
        "template": "submission_validation_reminder.txt",
        "submission": submission,
        "absolute_uri_func": absolute_uri_func,
    }
    send_email_notification(data)
    return pending_validations


def send_email_notification(data, attachments=None):
    from_email_name = (
        f'{data["submission"].administrative_entity.expeditor_name} '
        if data["submission"].administrative_entity.expeditor_name
        else ""
    )
    sender = (
        f'{from_email_name}<{data["submission"].administrative_entity.expeditor_email}>'
        if data["submission"].administrative_entity.expeditor_email
        else settings.DEFAULT_FROM_EMAIL
    )
    send_email(
        template=data["template"],
        sender=sender,
        receivers=data["users_to_notify"],
        subject=data["subject"],
        context={
            "submission_url": data["absolute_uri_func"](
                reverse(
                    "submissions:submission_detail",
                    kwargs={"submission_id": data["submission"].pk},
                )
            ),
            "administrative_entity": data["submission"].administrative_entity,
            "name": data["submission"].author.get_full_name(),
            "submission": data["submission"],
        },
        attachments=attachments,
    )


def send_email(template, sender, receivers, subject, context, attachments=None):
    email_content = render_to_string(f"submissions/emails/{template}", context)
    emails = [
        (
            subject,
            email_content,
            sender,
            [email_address],
        )
        for email_address in receivers
        if validate_email(email_address)
    ]

    if emails:
        send_mass_email(emails, attachments=attachments, fail_silently=True)


def send_mass_email(datatuple, attachments=None, fail_silently=False):
    """
    Sends multiple emails at once. Since this functionality exists in Django's std library,
    under the name "send_mass_mail", but has been "frozen" for development,
    we need to reimplement it here to add the possibility of adding attachments to emails.
    """
    connection = get_connection(
        fail_silently=fail_silently,
    )
    messages = []
    for subject, message, sender, recipient in datatuple:
        email_msg = EmailMessage(
            subject, message, sender, recipient, connection=connection
        )
        if attachments:
            for filename, attachment in attachments:
                email_msg.attach(filename, attachment)
        messages.append(email_msg)
    return connection.send_messages(messages)


# Validate a file, from checking the first bytes and detecting the kind of the file
# Exemple : User puts "my_malware.exe" and rename as "file.txt"
# kind.extension => will return "exe"
# kind.mime => will return "application/x-msdownload"
def validate_file(file):
    kind = filetype.guess(file)
    if kind is not None:
        extensions = config.ALLOWED_FILE_EXTENSIONS.replace(" ", "").split(",")
        if kind.extension not in extensions:
            raise ValidationError(
                _("%(file)s n'est pas du bon type"),
                params={"file": file},
            )
        elif file.size > config.MAX_FILE_UPLOAD_SIZE:
            raise ValidationError(
                _("%(file)s est trop volumineux"),
                params={"file": file},
            )
        # Check that image file is not corrupted
        if kind.extension != "pdf":
            # Check that image is not corrupted and that PIL can read it - Try to resize it
            try:
                with Image.open(file) as image:
                    image.thumbnail((128, 128))
            except:
                raise forms.ValidationError(
                    _("%(file)s n'est pas valide ou contient des erreurs"),
                    params={"file": file},
                )
    else:
        raise ValidationError(
            _(
                "Le type de %(file)s n'est pas supporté, assurez-vous que votre fichier soit du bon type"
            ),
            params={"file": file},
        )


def is_anonymous_request_logged_in(request, entity):
    """
    Verify the authentication for anonymous submissions.
    """
    return (
        request.user.is_authenticated
        and request.user.userprofile.is_temporary
        and request.session.get("anonymous_request_token", None)
        == hash((request.user.userprofile, entity))
    )


def login_for_anonymous_request(request, entity):
    """
    Authenticate with a new temporary user to proceed with an anonymous submission.
    """
    temp_author = UserProfile.objects.create_temporary_user(entity)
    login(request, temp_author.user, "django.contrib.auth.backends.ModelBackend")
    request.session["anonymous_request_token"] = hash((temp_author, entity))


def download_file(path):
    storage = fields.PrivateFileSystemStorage()
    # for some strange reason, firefox refuses to download the file.
    # so we need to set the `Content-Type` to `application/octet-stream` so
    # firefox will download it. For the time being, this "dirty" hack works
    return FileResponse(storage.open(path), content_type="application/octet-stream")


def download_archives(archive_ids, user):
    archives = []
    for archive_id in archive_ids:
        archive = models.ArchivedSubmission.objects.filter(
            submission=archive_id
        ).first()

        if not archive:
            raise ObjectDoesNotExist

        if not permissions.can_download_archive(user, archive.archivist):
            raise PermissionDenied

        archives.append(archive)

    filename = f"Archive_{datetime.today().strftime('%d.%m.%Y.%H.%M.%S')}.zip"

    if len(archives) == 1:
        return FileResponse(archives[0].archive, filename=filename)
    else:
        with tempfile.NamedTemporaryFile() as tmp_file:
            with zipfile.ZipFile(tmp_file, "w") as zip_file:
                for archive in archives:
                    zip_file.write(archive.archive.path, archive.archive.name)
            return FileResponse(open(tmp_file.name, "rb"), filename=filename)


def send_refund_email(request, submission):
    data = {
        "subject": _("Remboursement pour votre demande"),
        "users_to_notify": [submission.author.email],
        "template": "submission_refund.txt",
        "submission": submission,
        "absolute_uri_func": request.build_absolute_uri,
        "forms_list": submission.get_forms_names_list(),
    }
    send_email_notification(
        data, attachments=submission.get_submission_payment_attachments("refund")
    )<|MERGE_RESOLUTION|>--- conflicted
+++ resolved
@@ -99,12 +99,7 @@
             )
             data["users_to_notify"] = [submission.author.email]
             data["template"] = "submission_acknowledgment.txt"
-<<<<<<< HEAD
-            data["forms_list"] = submission.get_forms_names_list()
-            send_email_notification(data, attachments=attachments)
-=======
             send_email_notification(data)
->>>>>>> 5c990db3
 
     submission.status = models.Submission.STATUS_SUBMITTED_FOR_VALIDATION
     submission.save()
