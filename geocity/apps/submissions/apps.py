--- conflicted
+++ resolved
@@ -6,8 +6,4 @@
     verbose_name = _("Traitement et documents")
 
     def ready(self):
-<<<<<<< HEAD
-        from . import signal_receivers
-=======
-        from . import signal_receivers  # noqa
->>>>>>> 7f0d9cc5
+        from . import signal_receivers  # noqa