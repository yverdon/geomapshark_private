--- conflicted
+++ resolved
@@ -4,11 +4,4 @@
 
 class SubmissionsConfig(AppConfig):
     name = "geocity.apps.submissions"
-<<<<<<< HEAD
-    verbose_name = _("Traitement et documents")
-
-    def ready(self):
-        from . import signal_receivers  # noqa
-=======
-    verbose_name = "2 - Traitement"
->>>>>>> 282619ad
+    verbose_name = _("Traitement et documents")