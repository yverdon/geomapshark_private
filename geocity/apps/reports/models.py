--- conflicted
+++ resolved
@@ -24,13 +24,6 @@
 class ReportLayout(models.Model):
     """Page size/background/marings/fonts/etc, used by reports"""
 
-<<<<<<< HEAD
-=======
-    class Meta:
-        verbose_name = _("5.1 Configuration du modèle d'impression de rapport")
-        verbose_name_plural = _("5.1 Configuration des modèles d'impression de rapport")
-
->>>>>>> a772b885
     name = models.CharField(_("Nom"), max_length=150)
     width = models.PositiveIntegerField(_("Largeur"), default=210)
     height = models.PositiveIntegerField(_("Hauteur"), default=297)
@@ -79,19 +72,11 @@
     """Report definition, allowing to generate reports for permit requests"""
 
     class Meta:
-<<<<<<< HEAD
         permissions = [
             ("can_generate_pdf", _("Générer des documents pdf")),
         ]
         verbose_name = _("3.2 Modèle d'impression")
         verbose_name_plural = _("3.2 Modèles d'impression")
-=======
-        verbose_name = _("3.2 Modèle d'impression")
-        verbose_name_plural = _("3.2 Modèles d'impression")
-        permissions = [
-            ("can_generate_pdf", _("Générer des documents pdf")),
-        ]
->>>>>>> a772b885
 
     name = models.CharField(_("Nom"), max_length=150)
     layout = models.ForeignKey(
