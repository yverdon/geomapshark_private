from django.conf import settings

INTEGRATOR_PERMISSIONS_BY_APP = {
    "accounts": [
        "permitdepartment",
        "userprofile",
    ],
    "forms": [
        "administrativeentityforadminsite",
        "formcategory",
        "form",
        "field",
        "formfield",
<<<<<<< HEAD
=======
        "contacttypeforadminsite",
>>>>>>> 6891901b
    ],
    "submissions": [
        "contacttype",
        "submissionamendfield",
        "submissionworkflowstatus",
        "complementarydocumenttype",
    ],
    "reports": [
        "report",
        "reportlayout",
        "section",
    ],
}

# define permissions required by integrator role
# TODO this is kept for backwards compatibility with migrations of the legacy `permits`
# app. Once the final migration of this app has been applied and all associated code of
# this app has been removed, remove this line
INTEGRATOR_REQUIRED_MODELS_PERMISSIONS = []

OTHER_PERMISSIONS_CODENAMES = [
    "view_user",
    "change_user",
    "view_group",
    "add_group",
    "change_group",
    "delete_group",
    "see_private_requests",
]

if not settings.ALLOW_REMOTE_USER_AUTH:
    # Django axes
    OTHER_PERMISSIONS_CODENAMES += [
        "add_accessattempt",
        "change_accessattempt",
        "delete_accessattempt",
        "view_accessattempt",
    ]

AVAILABLE_FOR_INTEGRATOR_PERMISSION_CODENAMES = [
    "amend_submission",
    "validate_submission",
    "classify_submission",
    "edit_submission",
    "see_private_requests",
    "can_generate_pdf",
]<|MERGE_RESOLUTION|>--- conflicted
+++ resolved
@@ -11,13 +11,9 @@
         "form",
         "field",
         "formfield",
-<<<<<<< HEAD
-=======
         "contacttypeforadminsite",
->>>>>>> 6891901b
     ],
     "submissions": [
-        "contacttype",
         "submissionamendfield",
         "submissionworkflowstatus",
         "complementarydocumenttype",
