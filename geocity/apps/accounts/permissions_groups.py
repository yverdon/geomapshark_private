from django.conf import settings

<<<<<<< HEAD

INTEGRATOR_ACCOUNTS_MODELS_PERMISSIONS = [
    "administrativeentity",
    "permitdepartment",
    "userprofile",
]
INTEGRATOR_FORMS_MODELS_PERMISSIONS = [
    "formcategory",
    "form",
    "field",
]
INTEGRATOR_SUBMISSIONS_MODELS_PERMISSIONS = [
    "contacttype",       
    "submissionamendfield",
    "submissionworkflowstatus",
    "complementarydocumenttype",
]
INTEGRATOR_REPORTS_MODELS_PERMISSIONS = [
    "report",
    "reportlayout",
    "section",
]

# define permissions required by integrator role
INTEGRATOR_REQUIRED_MODELS_PERMISSIONS = [
    INTEGRATOR_ACCOUNTS_MODELS_PERMISSIONS,
    INTEGRATOR_FORMS_MODELS_PERMISSIONS,
    INTEGRATOR_SUBMISSIONS_MODELS_PERMISSIONS,
]
=======
INTEGRATOR_PERMISSIONS_BY_APP = {
    "accounts": [
        "administrativeentity",
        "permitdepartment",
        "userprofile",
    ],
    "forms": [
        "formcategory",
        "form",
        "field",
    ],
    "submissions": [
        "contacttype",
        "submissionamendfield",
        "submissionworkflowstatus",
        "complementarydocumenttype",
    ],
    "reports": [
        "report",
        "reportlayout",
        "section",
    ],
}

# define permissions required by integrator role
# TODO this is kept for backwards compatibility with migrations of the legacy `permits`
# app. Once the final migration of this app has been applied and all associated code of
# this app has been removed, remove this line
INTEGRATOR_REQUIRED_MODELS_PERMISSIONS = []
>>>>>>> 461884b1

OTHER_PERMISSIONS_CODENAMES = [
    "view_user",
    "change_user",
    "view_group",
    "add_group",
    "change_group",
    "delete_group",
    "see_private_requests",
]

if not settings.ALLOW_REMOTE_USER_AUTH:
    # Django axes
    OTHER_PERMISSIONS_CODENAMES += [
        "add_accessattempt",
        "change_accessattempt",
        "delete_accessattempt",
        "view_accessattempt",
    ]

AVAILABLE_FOR_INTEGRATOR_PERMISSION_CODENAMES = [
    "amend_submission",
    "validate_submission",
    "classify_submission",
    "edit_submission",
    "see_private_requests",
    "can_generate_pdf",
]<|MERGE_RESOLUTION|>--- conflicted
+++ resolved
@@ -1,36 +1,5 @@
 from django.conf import settings
 
-<<<<<<< HEAD
-
-INTEGRATOR_ACCOUNTS_MODELS_PERMISSIONS = [
-    "administrativeentity",
-    "permitdepartment",
-    "userprofile",
-]
-INTEGRATOR_FORMS_MODELS_PERMISSIONS = [
-    "formcategory",
-    "form",
-    "field",
-]
-INTEGRATOR_SUBMISSIONS_MODELS_PERMISSIONS = [
-    "contacttype",       
-    "submissionamendfield",
-    "submissionworkflowstatus",
-    "complementarydocumenttype",
-]
-INTEGRATOR_REPORTS_MODELS_PERMISSIONS = [
-    "report",
-    "reportlayout",
-    "section",
-]
-
-# define permissions required by integrator role
-INTEGRATOR_REQUIRED_MODELS_PERMISSIONS = [
-    INTEGRATOR_ACCOUNTS_MODELS_PERMISSIONS,
-    INTEGRATOR_FORMS_MODELS_PERMISSIONS,
-    INTEGRATOR_SUBMISSIONS_MODELS_PERMISSIONS,
-]
-=======
 INTEGRATOR_PERMISSIONS_BY_APP = {
     "accounts": [
         "administrativeentity",
@@ -60,7 +29,6 @@
 # app. Once the final migration of this app has been applied and all associated code of
 # this app has been removed, remove this line
 INTEGRATOR_REQUIRED_MODELS_PERMISSIONS = []
->>>>>>> 461884b1
 
 OTHER_PERMISSIONS_CODENAMES = [
     "view_user",
