--- conflicted
+++ resolved
@@ -205,29 +205,7 @@
             return
 
         if not extracted:
-<<<<<<< HEAD
-            extracted = list(
-                Permission.objects.filter(
-                    (
-                        (
-                            Q(content_type__app_label="permits")
-                            & Q(
-                                content_type__model__in=permissions_groups.INTEGRATOR_REQUIRED_MODELS_PERMISSIONS
-                            )
-                        )
-                        | (
-                            Q(content_type__app_label="reports")
-                            & Q(
-                                content_type__model__in=permissions_groups.INTEGRATOR_REPORTS_MODELS_PERMISSIONS
-                            )
-                        )
-                    )
-                    | Q(codename__in=permissions_groups.OTHER_PERMISSIONS_CODENAMES)
-                )
-            )
-=======
             extracted = list(get_integrator_permissions())
->>>>>>> 696ef799
 
         for permission in extracted:
             self.permissions.add(permission)
