--- conflicted
+++ resolved
@@ -6,12 +6,8 @@
 
 {% block scripts %}
 {% endblock %}
-<<<<<<< HEAD
 {% block content %}
-=======
-{% block content-no-sidebar %}
 <div class="container" id="permit-request-geo-time">
->>>>>>> b738ebdf
   {% permit_progressbar permit_request 'geo_time' %}
   <h3>{% trans "Renseignez le planning et la localisation" %}</h3>
   <hr>
@@ -24,15 +20,9 @@
     </div>
 
     {% csrf_token %}
-<<<<<<< HEAD
-    <div id="forms-container">
-      {{ form.media }}
-      {% bootstrap_form form layout='horizontal' %}
-=======
 
     <div data-geo-time-role="managementForm">
       {{ formset.management_form }}
->>>>>>> b738ebdf
     </div>
 
     {% buttons %}
@@ -41,8 +31,6 @@
       <button class="btn btn-primary">{% trans "Enregistrer et poursuivre" %}</button>
     {% endbuttons %}
   </form>
-<<<<<<< HEAD
-=======
 
   <div class="d-none" data-geo-time-role="emptyForm">
     {% include "permits/_geo_time_form.html" with form=formset.empty_form form_id="__prefix__" form_number="__prefix__" open=False %}
@@ -55,5 +43,4 @@
     new window.PermitsGeoTime(document.getElementById("permit-request-geo-time"));
   });
 </script>
->>>>>>> b738ebdf
 {% endblock %}