--- conflicted
+++ resolved
@@ -1,13 +1,10 @@
 {% extends "base_permits.html" %}
 {% load bootstrap4 %}
 {% load i18n %}
-<<<<<<< HEAD
-=======
 {% load static %}
 {% block stylesheets%}
   <link rel="stylesheet" type="text/css" href="{% static 'css/permits.css' %}">
 {% endblock %}
->>>>>>> a066041f
 {% block content %}
 <div class="container mt-3">
   <h3>{% trans "Localisation de votre demande de permis" %}</h3>
