--- conflicted
+++ resolved
@@ -14,15 +14,9 @@
       <button type="button" class="btn btn-outline-warning" title="Maintenir la touche Maj (Shift) enfoncée pour en sélectionner plusieurs"
          role="button" data-action="selectFeatures">
          <i class="fa fa-mouse-pointer"></i> Sélectionner et Modifier
-<<<<<<< HEAD
-      </a>
-      <a id="delete-selected" class="btn btn-outline-danger"
-         href="javascript:geometryWidget.removeSelectedFeatures();" role="button">
-=======
       </button>
       <button type="button" class="btn btn-outline-danger"
          role="button" data-action="removeSelectedFeatures">
->>>>>>> b738ebdf
          <i class="fa fa-trash"></i>  Effacer la ou les entité(s) sélectionnée(s)
       </button><br><br>
       <div class="custom-file">
