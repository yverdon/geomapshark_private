# TODO split this file into multiple files
import urllib.parse
import uuid
from datetime import date

from django.conf import settings
from django.contrib.auth.models import Permission
from django.core import mail
from django.core.files.uploadedfile import SimpleUploadedFile
from django.test import TestCase
from django.urls import reverse
from django.utils import timezone
from permits import models, services

from . import factories
from .utils import LoggedInSecretariatMixin, LoggedInUserMixin, get_emails, get_parser


def to_works_objects_dict(works_object_types):
    return {
        "works_objects-{}".format(works_object_type.works_type.pk): works_object_type.pk
        for works_object_type in works_object_types
    }


def get_permit_request_works_types_ids(permit_request):
    return list(
        permit_request.works_object_types.order_by("works_type__name")
        .values_list("works_type__pk", flat=True)
        .distinct()
    )


class PermitRequestTestCase(LoggedInUserMixin, TestCase):
    def setUp(self):
        super().setUp()
        self.works_types = factories.WorksTypeFactory.create_batch(2)
        self.works_objects = factories.WorksObjectFactory.create_batch(2)

        models.WorksObjectType.objects.create(
            works_type=self.works_types[0],
            works_object=self.works_objects[0],
            is_public=True,
        )
        models.WorksObjectType.objects.create(
            works_type=self.works_types[1],
            works_object=self.works_objects[1],
            is_public=True,
        )
        self.geotime_step_formset_data = {
            "form-TOTAL_FORMS": ["1"],
            "form-INITIAL_FORMS": ["0"],
            "form-MIN_NUM_FORMS": ["0"],
        }

    def test_types_step_submit_redirects_to_objects_with_types_qs(self):
        permit_request = factories.PermitRequestFactory(author=self.user.permitauthor)
        permit_request.administrative_entity.works_object_types.set(
            models.WorksObjectType.objects.all()
        )

        response = self.client.post(
            reverse(
                "permits:permit_request_select_types",
                kwargs={"permit_request_id": permit_request.pk},
            ),
            data={"types": [self.works_types[0].pk, self.works_types[1].pk]},
        )

        self.assertRedirects(
            response,
            reverse(
                "permits:permit_request_select_objects",
                kwargs={"permit_request_id": permit_request.pk},
            )
            + "?types={}&types={}".format(
                self.works_types[0].pk, self.works_types[1].pk
            ),
        )

    def test_objects_step_without_qs_redirects_to_types_step(self):
        permit_request = factories.PermitRequestFactory(author=self.user.permitauthor)
        permit_request.administrative_entity.works_object_types.set(
            models.WorksObjectType.objects.all()
        )

        response = self.client.get(
            reverse(
                "permits:permit_request_select_objects",
                kwargs={"permit_request_id": permit_request.pk},
            )
        )
        self.assertRedirects(
            response,
            reverse(
                "permits:permit_request_select_types",
                kwargs={"permit_request_id": permit_request.pk},
            ),
        )

    def test_objects_step_submit_saves_selected_object_types(self):
        permit_request = factories.PermitRequestFactory(author=self.user.permitauthor)
        # Create another works object type so that the works object step is not skipped
        factories.WorksObjectTypeFactory(works_type=self.works_types[0])

        works_object_type = models.WorksObjectType.objects.first()
        permit_request.administrative_entity.works_object_types.set(
            models.WorksObjectType.objects.all()
        )
        self.client.post(
            reverse(
                "permits:permit_request_select_objects",
                kwargs={"permit_request_id": permit_request.pk},
            )
            + "?types={}".format(self.works_types[0].pk),
            data={
                "works_objects-{}".format(self.works_types[0].pk): works_object_type.pk
            },
        )

        self.assertEqual(
            models.PermitRequest.objects.filter(
                works_object_types=works_object_type
            ).count(),
            1,
        )

    def test_non_required_properties_can_be_left_blank(self):
        permit_request = factories.PermitRequestFactory(author=self.user.permitauthor)
        factories.WorksObjectTypeChoiceFactory.create_batch(
            3, permit_request=permit_request
        )
        permit_request.administrative_entity.works_object_types.set(
            permit_request.works_object_types.all()
        )
        prop = factories.WorksObjectPropertyFactory()
        prop.works_object_types.set(permit_request.works_object_types.all())

        response = self.client.post(
            reverse(
                "permits:permit_request_properties",
                kwargs={"permit_request_id": permit_request.pk},
            )
        )

        self.assertRedirects(
            response,
            reverse(
                "permits:permit_request_geo_time",
                kwargs={"permit_request_id": permit_request.pk},
            ),
        )

    def test_user_can_only_see_own_requests(self):
        permit_request = factories.PermitRequestFactory(
            author=factories.UserFactory().permitauthor
        )

        response = self.client.get(
            reverse(
                "permits:permit_request_select_types",
                kwargs={"permit_request_id": permit_request.pk},
            )
        )

        self.assertEqual(response.status_code, 404)

    def test_user_cannot_edit_non_draft_request(self):
        permit_request = factories.PermitRequestFactory(
            author=self.user.permitauthor,
            status=models.PermitRequest.STATUS_SUBMITTED_FOR_VALIDATION,
        )

        response = self.client.get(
            reverse(
                "permits:permit_request_select_types",
                kwargs={"permit_request_id": permit_request.pk},
            )
        )

        self.assertRedirects(
            response,
            reverse(
                "permits:permit_request_detail",
                kwargs={"permit_request_id": permit_request.pk},
            ),
        )

    def test_submit_permit_request_sends_email_to_secretariat(self):
        # Create a secretariat user Yverdon (the one that will get the notification)
        group = factories.SecretariatGroupFactory()
        factories.SecretariatUserFactory(email="secretariat@yverdon.ch", groups=[group])
        # This one should not receive the notification
        factories.SecretariatUserFactory(email="secretariat@lausanne.ch")

        permit_request = factories.PermitRequestGeoTimeFactory(
            permit_request=factories.PermitRequestFactory(
                administrative_entity=group.permitdepartment.administrative_entity,
                author=self.user.permitauthor,
                status=models.PermitRequest.STATUS_DRAFT,
            )
        ).permit_request
        self.client.post(
            reverse(
                "permits:permit_request_submit",
                kwargs={"permit_request_id": permit_request.pk},
            )
        )
        emails = get_emails("Nouvelle demande de permis")

        self.assertEqual(len(emails), 1)
        self.assertEqual(emails[0].to, ["secretariat@yverdon.ch"])

    def test_missing_mandatory_date_property_gives_invalid_feedback(self):
        permit_request = factories.PermitRequestFactory(author=self.user.permitauthor)
        factories.WorksObjectTypeChoiceFactory(permit_request=permit_request)
        permit_request.administrative_entity.works_object_types.set(
            permit_request.works_object_types.all()
        )
        prop = factories.WorksObjectPropertyFactory(
            input_type=models.WorksObjectProperty.INPUT_TYPE_DATE, is_mandatory=True
        )
        prop.works_object_types.set(permit_request.works_object_types.all())

        data = {
            "properties-{}_{}".format(works_object_type.pk, prop.pk): ""
            for works_object_type in permit_request.works_object_types.all()
        }

        response = self.client.post(
            reverse(
                "permits:permit_request_properties",
                kwargs={"permit_request_id": permit_request.pk},
            ),
            data=data,
        )
        parser = get_parser(response.content)
        self.assertEqual(len(parser.select(".invalid-feedback")), 1)

    def test_works_object_automatically_set_when_only_one_works_object(self):
        permit_request = factories.PermitRequestFactory(author=self.user.permitauthor)
        works_object = factories.WorksObjectFactory()
        permit_request.administrative_entity.works_object_types.set(
            factories.WorksObjectTypeFactory.create_batch(2, works_object=works_object)
        )
        works_type_id = permit_request.administrative_entity.works_object_types.values_list(
            "works_type_id", flat=True
        ).first()

        self.client.post(
            reverse(
                "permits:permit_request_select_types",
                kwargs={"permit_request_id": permit_request.pk},
            ),
            data={"types": [works_type_id]},
        )

        permit_request.refresh_from_db()
        works_object_types = permit_request.works_object_types.all()

        self.assertEqual(
            len(works_object_types),
            1,
            "Permit request should have one works object type set",
        )
        self.assertEqual(works_object_types[0].works_object, works_object)
        self.assertEqual(works_object_types[0].works_type_id, works_type_id)

    def test_works_type_automatically_set_when_only_one_works_object(self):
        works_type = factories.WorksTypeFactory()
        administrative_entity = factories.PermitAdministrativeEntityFactory()
        administrative_entity.works_object_types.set(
            factories.WorksObjectTypeFactory.create_batch(2, works_type=works_type)
        )

        response = self.client.post(
            reverse("permits:permit_request_select_administrative_entity",),
            data={"administrative_entity": administrative_entity.pk},
        )

        permit_request = models.PermitRequest.objects.get()

        self.assertRedirects(
            response,
            reverse(
                "permits:permit_request_select_objects",
                kwargs={"permit_request_id": permit_request.pk},
            )
            + f"?types={works_type.pk}",
        )

    def test_geotime_step_only_date_fields_appear_when_only_date_is_required(self):
        permit_request = factories.PermitRequestFactory(author=self.user.permitauthor)
        works_object_type = factories.WorksObjectTypeFactory(
            has_geometry_point=False,
            has_geometry_line=False,
            has_geometry_polygon=False,
            needs_date=True,
        )
        permit_request.works_object_types.set([works_object_type])

        response = self.client.get(
            reverse(
                "permits:permit_request_geo_time",
                kwargs={"permit_request_id": permit_request.pk},
            )
        )
        self.assertEqual(response.status_code, 200)
        self.assertGreaterEqual(
            len(get_parser(response.content).select('input[name="form-0-starts_at"]')),
            1,
        )
        self.assertGreaterEqual(
            len(get_parser(response.content).select('input[name="form-0-ends_at"]')), 1
        )

        self.assertEqual(
            len(get_parser(response.content).select('textarea[name="form-0-geom"]')), 0,
        )

<<<<<<< HEAD
    def test_geotime_step_only_geom_fields_appear_when_only_geom_types_are_required(
        self,
    ):
=======
    def test_geotime_step_date_fields_cannot_be_empty_when_date_is_required(self):
        permit_request = factories.PermitRequestFactory(author=self.user.permitauthor)
        works_object_type = factories.WorksObjectTypeFactory(
            needs_geometry=False, needs_date=True
        )
        permit_request.works_object_types.set([works_object_type])
        self.geotime_step_formset_data.update(
            {"form-0-starts_at": [""], "form-0-ends_at": [""]}
        )
        response = self.client.post(
            reverse(
                "permits:permit_request_geo_time",
                kwargs={"permit_request_id": permit_request.pk},
            ),
            data=self.geotime_step_formset_data,
        )

        self.assertEqual(response.status_code, 200)
        self.assertFormsetError(
            response, "formset", 0, "starts_at", "Ce champ est obligatoire.",
        )
        self.assertFormsetError(
            response, "formset", 0, "ends_at", "Ce champ est obligatoire.",
        )

    def test_geotime_step_date_fields_ends_at_must_not_be_before_starts_at(self):
        permit_request = factories.PermitRequestFactory(author=self.user.permitauthor)
        works_object_type = factories.WorksObjectTypeFactory(
            needs_geometry=False, needs_date=True
        )
        permit_request.works_object_types.set([works_object_type])
        self.geotime_step_formset_data.update(
            {
                "form-0-starts_at": ["2021-04-17 14:05:00+02:00"],
                "form-0-ends_at": ["2021-04-16 14:05:00+02:00"],
            }
        )

        response = self.client.post(
            reverse(
                "permits:permit_request_geo_time",
                kwargs={"permit_request_id": permit_request.pk},
            ),
            data=self.geotime_step_formset_data,
        )

        self.assertEqual(response.status_code, 200)
        self.assertFormsetError(
            response,
            "formset",
            0,
            None,
            "La date de fin doit être postérieure à la date de début.",
        )

    def test_geotime_step_only_geom_fields_appear_when_only_geom_is_required(self):
>>>>>>> 0579b6a3
        permit_request = factories.PermitRequestFactory(author=self.user.permitauthor)
        works_object_type = factories.WorksObjectTypeFactory(
            has_geometry_point=True,
            has_geometry_line=True,
            has_geometry_polygon=True,
            needs_date=False,
        )
        permit_request.works_object_types.set([works_object_type])

        response = self.client.get(
            reverse(
                "permits:permit_request_geo_time",
                kwargs={"permit_request_id": permit_request.pk},
            )
        )
        self.assertEqual(response.status_code, 200)
        self.assertGreaterEqual(
            len(get_parser(response.content).select('textarea[name="form-0-geom"]')), 1,
        )

        self.assertEqual(
            len(get_parser(response.content).select('input[name="form-0-starts_at"]')),
            0,
        )
        self.assertEqual(
            len(get_parser(response.content).select('input[name="form-0-ends_at"]')), 0
        )

    def test_geotime_step_date_and_geom_fields_appear_when_both_required(self):
        permit_request = factories.PermitRequestFactory(author=self.user.permitauthor)
        works_object_type = factories.WorksObjectTypeFactory(
            has_geometry_point=True,
            has_geometry_line=True,
            has_geometry_polygon=True,
            needs_date=True,
        )
        permit_request.works_object_types.set([works_object_type])

        response = self.client.get(
            reverse(
                "permits:permit_request_geo_time",
                kwargs={"permit_request_id": permit_request.pk},
            )
        )
        self.assertEqual(response.status_code, 200)
        self.assertGreaterEqual(
            len(get_parser(response.content).select('input[name="form-0-starts_at"]')),
            1,
        )
        self.assertGreaterEqual(
            len(get_parser(response.content).select('input[name="form-0-ends_at"]')), 1
        )
        self.assertGreaterEqual(
            len(get_parser(response.content).select('textarea[name="form-0-geom"]')), 1,
        )

    def test_geotime_step_only_point_geom_field_appear_when_only_point_geom_type_is_required(
        self,
    ):
        permit_request = factories.PermitRequestFactory(author=self.user.permitauthor)
        works_object_type = factories.WorksObjectTypeFactory(
            has_geometry_point=True,
            has_geometry_line=False,
            has_geometry_polygon=False,
            needs_date=False,
        )
        permit_request.works_object_types.set([works_object_type])

        response = self.client.get(
            reverse(
                "permits:permit_request_geo_time",
                kwargs={"permit_request_id": permit_request.pk},
            )
        )
        self.assertEqual(response.status_code, 200)
        self.assertGreaterEqual(
            len(
                get_parser(response.content).select(
                    'input[data-interaction-type="MultiPoint"]'
                )
            ),
            1,
        )

        self.assertEqual(
            len(
                get_parser(response.content).select(
                    'input[data-interaction-type="MultiLineString"]'
                )
            ),
            0,
        )
        self.assertEqual(
            len(
                get_parser(response.content).select(
                    'input[data-interaction-type="MultiPolygon"]'
                )
            ),
            0,
        )

    def test_geotime_step_only_line_geom_field_appear_when_only_line_geom_type_is_required(
        self,
    ):
        permit_request = factories.PermitRequestFactory(author=self.user.permitauthor)
        works_object_type = factories.WorksObjectTypeFactory(
            has_geometry_point=False,
            has_geometry_line=True,
            has_geometry_polygon=False,
            needs_date=False,
        )
        permit_request.works_object_types.set([works_object_type])

        response = self.client.get(
            reverse(
                "permits:permit_request_geo_time",
                kwargs={"permit_request_id": permit_request.pk},
            )
        )
        self.assertEqual(response.status_code, 200)
        self.assertEqual(
            len(
                get_parser(response.content).select(
                    'input[data-interaction-type="MultiPoint"]'
                )
            ),
            0,
        )

        self.assertGreaterEqual(
            len(
                get_parser(response.content).select(
                    'input[data-interaction-type="MultiLineString"]'
                )
            ),
            1,
        )
        self.assertEqual(
            len(
                get_parser(response.content).select(
                    'input[data-interaction-type="MultiPolygon"]'
                )
            ),
            0,
        )

    def test_geotime_step_only_polygon_geom_field_appear_when_only_polygon_geom_type_is_required(
        self,
    ):
        permit_request = factories.PermitRequestFactory(author=self.user.permitauthor)
        works_object_type = factories.WorksObjectTypeFactory(
            has_geometry_point=False,
            has_geometry_line=False,
            has_geometry_polygon=True,
            needs_date=False,
        )
        permit_request.works_object_types.set([works_object_type])

        response = self.client.get(
            reverse(
                "permits:permit_request_geo_time",
                kwargs={"permit_request_id": permit_request.pk},
            )
        )
        self.assertEqual(response.status_code, 200)
        self.assertEqual(
            len(
                get_parser(response.content).select(
                    'input[data-interaction-type="MultiPoint"]'
                )
            ),
            0,
        )

        self.assertEqual(
            len(
                get_parser(response.content).select(
                    'input[data-interaction-type="MultiLineString"]'
                )
            ),
            0,
        )
        self.assertGreaterEqual(
            len(
                get_parser(response.content).select(
                    'input[data-interaction-type="MultiPolygon"]'
                )
            ),
            1,
        )

    def test_geotime_step_only_two_geom_field_appear_when_only_two_geom_type_are_required(
        self,
    ):
        permit_request = factories.PermitRequestFactory(author=self.user.permitauthor)
        works_object_type = factories.WorksObjectTypeFactory(
            has_geometry_point=True,
            has_geometry_line=False,
            has_geometry_polygon=True,
            needs_date=False,
        )
        permit_request.works_object_types.set([works_object_type])

        response = self.client.get(
            reverse(
                "permits:permit_request_geo_time",
                kwargs={"permit_request_id": permit_request.pk},
            )
        )
        self.assertEqual(response.status_code, 200)
        self.assertGreaterEqual(
            len(
                get_parser(response.content).select(
                    'input[data-interaction-type="MultiPoint"]'
                )
            ),
            1,
        )

        self.assertEqual(
            len(
                get_parser(response.content).select(
                    'input[data-interaction-type="MultiLineString"]'
                )
            ),
            0,
        )
        self.assertGreaterEqual(
            len(
                get_parser(response.content).select(
                    'input[data-interaction-type="MultiPolygon"]'
                )
            ),
            1,
        )


class PermitRequestActorsTestCase(LoggedInUserMixin, TestCase):
    def setUp(self):
        super().setUp()

        self.test_formset_data = {
            "form-TOTAL_FORMS": ["1"],
            "form-INITIAL_FORMS": ["0"],
            "form-MIN_NUM_FORMS": ["0"],
            "form-MAX_NUM_FORMS": ["1000"],
            "creditor_type": [""],
            "form-0-actor_type": "",
            "form-0-first_name": ["John"],
            "form-0-last_name": ["Doe"],
            "form-0-phone": ["000 000 00 00"],
            "form-0-email": ["john@doe.com"],
            "form-0-address": ["Main street 1"],
            "form-0-zipcode": ["2000"],
            "form-0-city": ["City"],
            "form-0-company_name": [""],
            "form-0-vat_number": [""],
            "form-0-id": [""],
        }

    def test_permitrequestactor_creates(self):
        works_object_type = factories.WorksObjectTypeFactory()
        works_type = works_object_type.works_type

        actor_required = factories.PermitActorTypeFactory(
            is_mandatory=True, works_type=works_type
        )

        self.test_formset_data["form-0-actor_type"] = actor_required.type

        permit_request = factories.PermitRequestFactory(
            author=self.user.permitauthor, status=models.PermitRequest.STATUS_DRAFT
        )

        permit_request.administrative_entity.works_object_types.set([works_object_type])
        permit_request.works_object_types.set([works_object_type])
        prop = factories.WorksObjectPropertyFactory()
        prop.works_object_types.set([works_object_type])

        self.client.post(
            reverse(
                "permits:permit_request_actors",
                kwargs={"permit_request_id": permit_request.pk},
            ),
            data=self.test_formset_data,
        )

        actors = list(permit_request.actors.all())
        self.assertEqual(len(actors), 1, "Expected 1 actor created")
        self.assertEqual(actors[0].first_name, "John")

    def test_permitrequestactor_required_cannot_have_empty_field(self):
        works_object_type = factories.WorksObjectTypeFactory()
        works_type = works_object_type.works_type

        actor_required = factories.PermitActorTypeFactory(
            is_mandatory=True, works_type=works_type
        )

        self.test_formset_data["form-0-actor_type"] = actor_required.type

        permit_request = factories.PermitRequestFactory(
            author=self.user.permitauthor, status=models.PermitRequest.STATUS_DRAFT
        )

        permit_request.administrative_entity.works_object_types.set([works_object_type])
        permit_request.works_object_types.set([works_object_type])
        prop = factories.WorksObjectPropertyFactory()
        prop.works_object_types.set([works_object_type])

        self.test_formset_data["form-0-last_name"] = ""

        response = self.client.post(
            reverse(
                "permits:permit_request_actors",
                kwargs={"permit_request_id": permit_request.pk},
            ),
            follow=True,
            data=self.test_formset_data,
        )

        permit_request.refresh_from_db()
        # Check that no actor was saved for this permit
        self.assertEqual(permit_request.actors.count(), 0)
        # Check that if form not valid, it does not redirect
        self.assertEqual(response.status_code, 200)


class PermitRequestUpdateTestCase(LoggedInUserMixin, TestCase):
    def setUp(self):
        super().setUp()
        self.permit_request = factories.PermitRequestFactory(
            author=self.user.permitauthor
        )
        factories.WorksObjectTypeChoiceFactory.create_batch(
            3, permit_request=self.permit_request
        )
        self.permit_request.administrative_entity.works_object_types.set(
            self.permit_request.works_object_types.all()
        )

    def test_types_step_submit_shows_new_objects(self):
        new_works_object_type = factories.WorksObjectTypeFactory()

        new_works_object_type.administrative_entities.set(
            [self.permit_request.administrative_entity]
        )

        response = self.client.post(
            reverse(
                "permits:permit_request_select_types",
                kwargs={"permit_request_id": self.permit_request.pk},
            ),
            follow=True,
            data={
                "types": get_permit_request_works_types_ids(self.permit_request)
                + [new_works_object_type.works_type.pk]
            },
        )

        self.assertContains(response, new_works_object_type.works_type)

    def test_types_step_submit_removes_deselected_types_from_permit_request(self):
        works_object_type_id = get_permit_request_works_types_ids(self.permit_request)[
            0
        ]

        self.client.post(
            reverse(
                "permits:permit_request_select_types",
                kwargs={"permit_request_id": self.permit_request.pk},
            ),
            data={"types": works_object_type_id},
        )

        self.permit_request.refresh_from_db()

        self.assertEqual(models.PermitRequest.objects.count(), 1)
        self.assertEqual(
            get_permit_request_works_types_ids(self.permit_request),
            [works_object_type_id],
        )

    def test_objects_step_submit_updates_permit_request(self):
        new_works_object_type = factories.WorksObjectTypeFactory()
        self.permit_request.administrative_entity.works_object_types.add(
            new_works_object_type
        )
        current_works_object_types = list(self.permit_request.works_object_types.all())
        current_works_object_types_dict = to_works_objects_dict(
            current_works_object_types
        )
        new_works_object_types_dict = to_works_objects_dict([new_works_object_type])
        works_types_ids = get_permit_request_works_types_ids(self.permit_request) + [
            new_works_object_type.works_type.pk
        ]
        types_param = urllib.parse.urlencode({"types": works_types_ids}, doseq=True)

        self.client.post(
            (
                reverse(
                    "permits:permit_request_select_objects",
                    kwargs={"permit_request_id": self.permit_request.pk},
                )
                + "?"
                + types_param
            ),
            data={**current_works_object_types_dict, **new_works_object_types_dict},
        )

        self.permit_request.refresh_from_db()

        self.assertEqual(models.PermitRequest.objects.count(), 1)
        self.assertEqual(
            set(self.permit_request.works_object_types.all()),
            set(current_works_object_types + [new_works_object_type]),
        )

    def test_properties_step_submit_updates_permit_request(self):
        new_prop = factories.WorksObjectPropertyFactory()
        new_prop.works_object_types.set(self.permit_request.works_object_types.all())
        data = {
            "properties-{}_{}".format(
                works_object_type.pk, new_prop.pk
            ): "value-{}".format(works_object_type.pk)
            for works_object_type in self.permit_request.works_object_types.all()
        }
        self.client.post(
            reverse(
                "permits:permit_request_properties",
                kwargs={"permit_request_id": self.permit_request.pk},
            ),
            data=data,
        )

        self.assertEqual(
            set(
                item["val"]
                for item in services.get_properties_values(
                    self.permit_request
                ).values_list("value", flat=True)
            ),
            set(data.values()),
        )

    def test_missing_mandatory_address_property_gives_invalid_feedback(self):
        permit_request = factories.PermitRequestFactory(author=self.user.permitauthor)
        factories.WorksObjectTypeChoiceFactory(permit_request=permit_request)
        permit_request.administrative_entity.works_object_types.set(
            permit_request.works_object_types.all()
        )
        prop = factories.WorksObjectPropertyFactoryTypeAddress(
            input_type=models.WorksObjectProperty.INPUT_TYPE_ADDRESS, is_mandatory=True
        )
        prop.works_object_types.set(permit_request.works_object_types.all())

        data = {
            "properties-{}_{}".format(works_object_type.pk, prop.pk): ""
            for works_object_type in permit_request.works_object_types.all()
        }

        response = self.client.post(
            reverse(
                "permits:permit_request_properties",
                kwargs={"permit_request_id": permit_request.pk},
            ),
            data=data,
        )
        parser = get_parser(response.content)
        parser.select(".invalid-feedback")
        self.assertEqual(1, len(parser.select(".invalid-feedback")))

    def test_properties_step_submit_updates_permit_request_with_address(self):
        address_prop = factories.WorksObjectPropertyFactoryTypeAddress(
            input_type=models.WorksObjectProperty.INPUT_TYPE_ADDRESS
        )
        address_prop.works_object_types.set(
            self.permit_request.works_object_types.all()
        )
        works_object_type = self.permit_request.works_object_types.first()
        data = {
            f"properties-{works_object_type.pk}_{address_prop.pk}": "Hôtel Martinez, Cannes"
        }
        self.client.post(
            reverse(
                "permits:permit_request_properties",
                kwargs={"permit_request_id": self.permit_request.pk},
            ),
            data=data,
        )

        self.permit_request.refresh_from_db()
        prop_val = services.get_properties_values(self.permit_request).get(
            property__input_type=models.WorksObjectProperty.INPUT_TYPE_ADDRESS
        )
        self.assertEqual(prop_val.value, {"val": "Hôtel Martinez, Cannes"})

    def test_properties_step_submit_updates_permit_request_with_date(self):

        date_prop = factories.WorksObjectPropertyFactory(
            input_type=models.WorksObjectProperty.INPUT_TYPE_DATE, name="datum"
        )
        today = date.today()
        works_object_type = self.permit_request.works_object_types.first()
        date_prop.works_object_types.set([works_object_type])
        data = {
            f"properties-{works_object_type.pk}_{date_prop.pk}": today.strftime(
                settings.DATE_INPUT_FORMAT
            )
        }
        self.client.post(
            reverse(
                "permits:permit_request_properties",
                kwargs={"permit_request_id": self.permit_request.pk},
            ),
            data=data,
        )

        prop_val = services.get_properties_values(self.permit_request).get(
            property__name="datum"
        )
        self.assertEqual(
            prop_val.value, {"val": today.isoformat()},
        )
        self.assertEqual(
            prop_val.property.input_type, models.WorksObjectProperty.INPUT_TYPE_DATE,
        )


class PermitRequestPrefillTestCase(LoggedInUserMixin, TestCase):
    def setUp(self):
        super().setUp()
        self.permit_request = factories.PermitRequestFactory(
            author=self.user.permitauthor
        )
        factories.WorksObjectTypeChoiceFactory.create_batch(
            3, permit_request=self.permit_request
        )
        self.permit_request.administrative_entity.works_object_types.set(
            self.permit_request.works_object_types.all()
        )

    def test_types_step_preselects_types_for_existing_permit_request(self):
        response = self.client.get(
            reverse(
                "permits:permit_request_select_types",
                kwargs={"permit_request_id": self.permit_request.pk},
            )
        )
        content = response.content.decode()

        for i, works_type_id in enumerate(
            get_permit_request_works_types_ids(self.permit_request)
        ):
            expected = (
                '<input checked="" class="form-check-input" id="id_types_{i}" name="types" title=""'
                '  type="checkbox" value="{value}"/>'
            ).format(value=works_type_id, i=i)
            self.assertInHTML(expected, content)

    def test_objects_step_preselects_objects_for_existing_permit_request(self):
        response = self.client.get(
            reverse(
                "permits:permit_request_select_objects",
                kwargs={"permit_request_id": self.permit_request.pk},
            )
        )
        content = response.content.decode()

        for works_object_type in self.permit_request.works_object_types.all():
            expected = (
                '<input checked="" class="form-check-input" id="id_works_objects-{id}_0"'
                ' name="works_objects-{id}" title="" type="checkbox" value="{value}"/>'
            ).format(id=works_object_type.works_type.pk, value=works_object_type.pk)
            self.assertInHTML(expected, content)

    def test_properties_step_prefills_properties_for_existing_permit_request(self):
        works_object_type_choice = services.get_works_object_type_choices(
            self.permit_request
        ).first()
        prop = factories.WorksObjectPropertyFactory()
        prop.works_object_types.add(works_object_type_choice.works_object_type)
        prop_value = factories.WorksObjectPropertyValueFactory(
            works_object_type_choice=works_object_type_choice, property=prop
        )
        response = self.client.get(
            reverse(
                "permits:permit_request_properties",
                kwargs={"permit_request_id": self.permit_request.pk},
            )
        )
        content = response.content.decode()
        expected = '<textarea name="properties-{obj_type_id}_{prop_id}" cols="40" rows="1" placeholder="ex: {placeholder}" class="form-control" title="{help_text}" id="id_properties-{obj_type_id}_{prop_id}">{value}'.format(
            obj_type_id=works_object_type_choice.works_object_type.pk,
            prop_id=prop.pk,
            prop_name=prop.name,
            value=prop_value.value["val"],
            placeholder=prop.placeholder,
            help_text=prop.help_text,
        )

        expected_help_text = '<small class="form-text text-muted">{help_text}</small>'.format(
            help_text=prop.help_text,
        )

        self.assertInHTML(expected, content)
        self.assertInHTML(expected_help_text, content)

    def test_properties_step_order_properties_for_existing_permit_request(self):

        works_object_type_choice = services.get_works_object_type_choices(
            self.permit_request
        ).first()

        prop_1 = factories.WorksObjectPropertyFactory(order=10, name=str(uuid.uuid4()))
        prop_2 = factories.WorksObjectPropertyFactory(order=2, name=str(uuid.uuid4()))
        prop_1.works_object_types.add(works_object_type_choice.works_object_type)
        prop_2.works_object_types.add(works_object_type_choice.works_object_type)

        response = self.client.get(
            reverse(
                "permits:permit_request_properties",
                kwargs={"permit_request_id": self.permit_request.pk},
            )
        )
        content = response.content.decode()
        position_1 = content.find(prop_1.name)
        position_2 = content.find(prop_2.name)
        self.assertGreater(position_1, position_2)


class PermitRequestAmendmentTestCase(LoggedInSecretariatMixin, TestCase):
    def test_non_secretariat_user_cannot_amend_request(self):
        user = factories.UserFactory()
        self.client.login(username=user.username, password="password")

        permit_request = factories.PermitRequestFactory(
            status=models.PermitRequest.STATUS_SUBMITTED_FOR_VALIDATION,
            administrative_entity=self.administrative_entity,
            author=user.permitauthor,
        )
        response = self.client.post(
            reverse(
                "permits:permit_request_detail",
                kwargs={"permit_request_id": permit_request.pk},
            ),
            data={
                "status": models.PermitRequest.STATUS_PROCESSING,
                "action": models.ACTION_AMEND,
            },
        )

        permit_request.refresh_from_db()
        self.assertEqual(response.status_code, 403)
        self.assertEqual(
            permit_request.status, models.PermitRequest.STATUS_SUBMITTED_FOR_VALIDATION
        )

    def test_secretariat_can_amend_request_with_custom_property_field_and_delete_property_value(
        self,
    ):
        props_quantity = 3
        permit_request = factories.PermitRequestFactory(
            status=models.PermitRequest.STATUS_PROCESSING,
            administrative_entity=self.administrative_entity,
        )
        works_object_type_choice = factories.WorksObjectTypeChoiceFactory(
            permit_request=permit_request
        )

        props = factories.PermitRequestAmendPropertyFactory.create_batch(props_quantity)
        data = {
            "action": models.ACTION_AMEND,
            "status": models.PermitRequest.STATUS_PROCESSING,
        }

        works_object_types_pk = permit_request.works_object_types.first().pk
        for prop in props:
            prop.works_object_types.set(permit_request.works_object_types.all())
            factories.PermitRequestAmendPropertyValueFactory(
                property=prop, works_object_type_choice=works_object_type_choice,
            )
            data[
                f"{works_object_types_pk}_{prop.pk}"
            ] = "I am a new property value, I am alive!"

        # The delete latter property value by setting it to an empty string
        data[f"{works_object_types_pk}_{props[-1].pk}"] = ""

        self.client.post(
            reverse(
                "permits:permit_request_detail",
                kwargs={"permit_request_id": permit_request.pk},
            ),
            data=data,
        )

        new_properties_values_qs = models.PermitRequestAmendPropertyValue.objects.values_list(
            "value", flat=True
        )
        self.assertEqual(len(new_properties_values_qs), props_quantity - 1)
        self.assertIn(
            "I am a new property value, I am alive!", new_properties_values_qs,
        )

    def test_secretariat_can_see_submitted_requests(self):
        permit_request = factories.PermitRequestFactory(
            status=models.PermitRequest.STATUS_SUBMITTED_FOR_VALIDATION,
            administrative_entity=self.administrative_entity,
        )
        response = self.client.get(reverse("permits:permit_requests_list"))

        self.assertEqual(list(response.context["permitrequest_list"]), [permit_request])

    def test_ask_for_supplements_shows_specific_message(self):
        permit_request = factories.PermitRequestFactory(
            status=models.PermitRequest.STATUS_SUBMITTED_FOR_VALIDATION,
            administrative_entity=self.administrative_entity,
        )
        response = self.client.post(
            reverse(
                "permits:permit_request_detail",
                kwargs={"permit_request_id": permit_request.pk},
            ),
            data={
                "status": models.PermitRequest.STATUS_AWAITING_SUPPLEMENT,
                "action": models.ACTION_AMEND,
            },
            follow=True,
        )
        permit_request.refresh_from_db()
        self.assertEqual(
            permit_request.status, models.PermitRequest.STATUS_AWAITING_SUPPLEMENT
        )
        self.assertContains(response, "compléments")

    def test_secretariat_cannot_amend_permit_request_with_validation_requested(self):
        permit_request = factories.PermitRequestFactory(
            status=models.PermitRequest.STATUS_AWAITING_VALIDATION,
            administrative_entity=self.administrative_entity,
        )
        response = self.client.post(
            reverse(
                "permits:permit_request_detail",
                kwargs={"permit_request_id": permit_request.pk},
            ),
            data={
                "status": models.PermitRequest.STATUS_AWAITING_SUPPLEMENT,
                "action": models.ACTION_AMEND,
            },
        )

        self.assertEqual(response.status_code, 400)


class PermitRequestValidationRequestTestcase(LoggedInSecretariatMixin, TestCase):
    def test_secretariat_can_request_validation(self):
        validator_groups = factories.ValidatorGroupFactory.create_batch(
            2, department__administrative_entity=self.administrative_entity
        )
        validator_departments = [
            group.permitdepartment.pk for group in validator_groups
        ]

        permit_request = factories.PermitRequestFactory(
            status=models.PermitRequest.STATUS_SUBMITTED_FOR_VALIDATION,
            administrative_entity=self.administrative_entity,
        )
        self.client.post(
            reverse(
                "permits:permit_request_detail",
                kwargs={"permit_request_id": permit_request.pk},
            ),
            data={
                "departments": validator_departments,
                "action": models.ACTION_REQUEST_VALIDATION,
            },
        )

        permit_request.refresh_from_db()

        self.assertEqual(
            permit_request.status, models.PermitRequest.STATUS_AWAITING_VALIDATION
        )
        self.assertEqual(
            list(permit_request.validations.values_list("department", flat=True)),
            validator_departments,
        )

    def test_secretariat_cannot_request_validation_for_already_validated_permit_request(
        self,
    ):
        validator_group = factories.ValidatorGroupFactory(
            department__administrative_entity=self.administrative_entity
        )

        permit_request = factories.PermitRequestFactory(
            status=models.PermitRequest.STATUS_AWAITING_VALIDATION,
            administrative_entity=self.administrative_entity,
        )
        response = self.client.post(
            reverse(
                "permits:permit_request_detail",
                kwargs={"permit_request_id": permit_request.pk},
            ),
            data={
                "departments": [validator_group.permitdepartment.pk],
                "action": models.ACTION_REQUEST_VALIDATION,
            },
        )

        self.assertEqual(response.status_code, 400)

    def test_default_departments_are_checked(self):
        default_validator_groups = factories.ValidatorGroupFactory.create_batch(
            2,
            department__administrative_entity=self.administrative_entity,
            department__is_default_validator=True,
        )
        non_default_validator_group = factories.ValidatorGroupFactory(
            department__administrative_entity=self.administrative_entity
        )

        permit_request = factories.PermitRequestFactory(
            status=models.PermitRequest.STATUS_PROCESSING,
            administrative_entity=self.administrative_entity,
        )

        response = self.client.get(
            reverse(
                "permits:permit_request_detail",
                kwargs={"permit_request_id": permit_request.pk},
            ),
        )

        parser = get_parser(response.content)
        inputs = {
            int(input_["value"]): input_.get("checked") is not None
            for input_ in parser.select('input[name="departments"]')
        }

        self.assertDictEqual(
            inputs,
            {
                **{group.pk: True for group in default_validator_groups},
                **{non_default_validator_group.pk: False},
            },
        )

    def test_validation_request_sends_mail_to_selected_validators(self):
        validator_groups = factories.ValidatorGroupFactory.create_batch(
            2, department__administrative_entity=self.administrative_entity
        )
        validator_user = factories.ValidatorUserFactory(groups=[validator_groups[0]])
        factories.ValidatorUserFactory(groups=[validator_groups[1]])

        permit_request = factories.PermitRequestFactory(
            status=models.PermitRequest.STATUS_SUBMITTED_FOR_VALIDATION,
            administrative_entity=self.administrative_entity,
        )
        self.client.post(
            reverse(
                "permits:permit_request_detail",
                kwargs={"permit_request_id": permit_request.pk},
            ),
            data={
                "departments": [validator_groups[0].permitdepartment.pk],
                "action": models.ACTION_REQUEST_VALIDATION,
            },
        )

        self.assertEqual(len(mail.outbox), 1)
        self.assertEqual(mail.outbox[0].to, [validator_user.permitauthor.user.email])


class PermitRequestValidationTestcase(TestCase):
    def test_validator_can_see_assigned_permit_requests(self):
        validation = factories.PermitRequestValidationFactory()
        validator = factories.ValidatorUserFactory(
            groups=[validation.department.group, factories.ValidatorGroupFactory()]
        )

        self.client.login(username=validator.username, password="password")

        response = self.client.get(reverse("permits:permit_requests_list"))

        self.assertEqual(
            list(response.context["permitrequest_list"]), [validation.permit_request]
        )

    def test_validator_can_validate_assigned_permit_requests(self):
        validation = factories.PermitRequestValidationFactory()
        validator = factories.ValidatorUserFactory(
            groups=[validation.department.group, factories.ValidatorGroupFactory()]
        )

        self.client.login(username=validator.username, password="password")

        self.client.post(
            reverse(
                "permits:permit_request_detail",
                kwargs={"permit_request_id": validation.permit_request.pk},
            ),
            data={
                "action": models.ACTION_VALIDATE,
                "validation_status": models.PermitRequestValidation.STATUS_APPROVED,
            },
        )

        validation.refresh_from_db()

        self.assertEqual(
            validation.validation_status, models.PermitRequestValidation.STATUS_APPROVED
        )

    def test_validator_cannot_validate_non_assigned_permit_requests(self):
        validation = factories.PermitRequestValidationFactory()
        factories.ValidatorUserFactory(
            groups=[validation.department.group, factories.ValidatorGroupFactory()]
        )
        validator = factories.ValidatorUserFactory()

        self.client.login(username=validator.username, password="password")

        response = self.client.post(
            reverse(
                "permits:permit_request_detail",
                kwargs={"permit_request_id": validation.permit_request.pk},
            ),
            data={
                "action": models.ACTION_VALIDATE,
                "validation_status": models.PermitRequestValidation.STATUS_APPROVED,
            },
        )

        self.assertEqual(response.status_code, 404)

    def test_secretariat_can_send_validation_reminders(self):
        group = factories.SecretariatGroupFactory()
        administrative_entity = group.permitdepartment.administrative_entity
        secretariat = factories.SecretariatUserFactory(groups=[group])

        validation = factories.PermitRequestValidationFactory(
            permit_request__administrative_entity=administrative_entity
        )
        validator = factories.ValidatorUserFactory(
            groups=[validation.department.group, factories.ValidatorGroupFactory()]
        )

        self.client.login(username=secretariat.username, password="password")

        self.client.post(
            reverse(
                "permits:permit_request_detail",
                kwargs={"permit_request_id": validation.permit_request.pk},
            ),
            data={"action": models.ACTION_POKE,},
        )

        self.assertEqual(len(mail.outbox), 1)
        self.assertEqual(mail.outbox[0].to, [validator.permitauthor.user.email])


class PermitRequestClassifyTestCase(TestCase):
    def setUp(self):
        self.secretariat_group = factories.SecretariatGroupFactory()
        self.administrative_entity = (
            self.secretariat_group.permitdepartment.administrative_entity
        )
        self.secretariat_user = factories.SecretariatUserFactory(
            groups=[self.secretariat_group]
        )

        validation = factories.PermitRequestValidationFactory(
            permit_request__administrative_entity=self.administrative_entity
        )
        self.validator_user = factories.ValidatorUserFactory(
            groups=[validation.department.group, factories.ValidatorGroupFactory()]
        )

    def test_secretariat_can_classify_permit_request(self):
        validation = factories.PermitRequestValidationFactory(
            permit_request__administrative_entity=self.administrative_entity,
            validation_status=models.PermitRequestValidation.STATUS_APPROVED,
        )

        self.client.login(username=self.secretariat_user.username, password="password")
        response = self.client.post(
            reverse(
                "permits:permit_request_approve",
                kwargs={"permit_request_id": validation.permit_request.pk},
            ),
            data={
                "validation_pdf": SimpleUploadedFile("file.pdf", "contents".encode())
            },
        )

        self.assertRedirects(response, reverse("permits:permit_requests_list"))
        validation.permit_request.refresh_from_db()
        self.assertEqual(
            validation.permit_request.status, models.PermitRequest.STATUS_APPROVED
        )

    def test_secretariat_cannot_classify_permit_request_with_pending_validations(self):
        validation = factories.PermitRequestValidationFactory(
            permit_request__administrative_entity=self.administrative_entity
        )

        self.client.login(username=self.secretariat_user.username, password="password")
        response = self.client.post(
            reverse(
                "permits:permit_request_approve",
                kwargs={"permit_request_id": validation.permit_request.pk},
            ),
            data={"validation_pdf": SimpleUploadedFile("file.pdf", "")},
        )

        self.assertEqual(response.status_code, 404)

    def test_secretariat_does_not_see_classify_form_when_pending_validations(self):
        validation = factories.PermitRequestValidationFactory(
            permit_request__administrative_entity=self.administrative_entity
        )

        self.client.login(username=self.secretariat_user.username, password="password")
        response = self.client.get(
            reverse(
                "permits:permit_request_detail",
                kwargs={"permit_request_id": validation.permit_request.pk},
            )
        )

        self.assertNotContains(
            response,
            reverse(
                "permits:permit_request_approve",
                kwargs={"permit_request_id": validation.permit_request.pk},
            ),
        )

    def test_user_without_permission_cannot_classify_permit_request(self):
        validation = factories.PermitRequestValidationFactory(
            permit_request__administrative_entity=self.administrative_entity,
            validation_status=models.PermitRequestValidation.STATUS_APPROVED,
        )
        user = factories.UserFactory(actor=validation.permit_request.author)
        self.client.login(username=user.username, password="password")

        approve_url = reverse(
            "permits:permit_request_approve",
            kwargs={"permit_request_id": validation.permit_request.pk},
        )

        response = self.client.post(
            approve_url, data={"validation_pdf": SimpleUploadedFile("file.pdf", "")}
        )

        self.assertRedirects(
            response, "%s?next=%s" % (reverse(settings.LOGIN_URL), approve_url)
        )

    def test_permit_request_validation_file_accessible_to_permit_request_author(self):
        author_user = factories.UserFactory()
        permit_request = factories.PermitRequestFactory(
            validated_at=timezone.now(),
            status=models.PermitRequest.STATUS_APPROVED,
            author=author_user.permitauthor,
        )
        # This cannot be performed in the factory because we need the permit request to have an id to upload a file
        permit_request.validation_pdf = SimpleUploadedFile("file.pdf", b"contents")
        permit_request.save()

        self.client.login(username=author_user, password="password")
        response = self.client.get(permit_request.validation_pdf.url)
        self.assertEqual(response.status_code, 200)
        self.assertEqual(b"".join(response.streaming_content), b"contents")

    def test_permit_request_validation_file_not_accessible_to_other_users(self):
        non_author_user = factories.UserFactory()
        permit_request = factories.PermitRequestFactory(
            validated_at=timezone.now(), status=models.PermitRequest.STATUS_APPROVED
        )
        # This cannot be performed in the factory because we need the permit request to have an id to upload a file
        permit_request.validation_pdf = SimpleUploadedFile("file.pdf", b"contents")
        permit_request.save()

        self.client.login(username=non_author_user, password="password")
        response = self.client.get(permit_request.validation_pdf.url)
        self.assertEqual(response.status_code, 404)

    def test_classify_sets_validation_date(self):
        validation = factories.PermitRequestValidationFactory(
            permit_request__administrative_entity=self.administrative_entity,
            validation_status=models.PermitRequestValidation.STATUS_APPROVED,
        )

        self.client.login(username=self.secretariat_user.username, password="password")
        self.client.post(
            reverse(
                "permits:permit_request_approve",
                kwargs={"permit_request_id": validation.permit_request.pk},
            ),
            data={"validation_pdf": SimpleUploadedFile("file.pdf", b"contents")},
        )

        validation.permit_request.refresh_from_db()
        self.assertIsNotNone(validation.permit_request.validated_at)


class PrivateDemandsTestCase(LoggedInUserMixin, TestCase):
    def test_administrative_entity_step_without_public_requests_is_empty_to_standard_user(
        self,
    ):

        works_types = factories.WorksTypeFactory.create_batch(2)
        works_objects = factories.WorksObjectFactory.create_batch(2)

        administrative_entity = factories.PermitAdministrativeEntityFactory(
            name="privateEntity"
        )
        private_works_object_type = models.WorksObjectType.objects.create(
            works_type=works_types[0], works_object=works_objects[0], is_public=False,
        )
        private_works_object_type.administrative_entities.set([administrative_entity])
        response = self.client.get(
            reverse("permits:permit_request_select_administrative_entity",),
        )
        self.assertNotContains(response, "privateEntity")

    def test_administrative_entity_step_without_public_requests_is_visible_to_user_with_specific_permission(
        self,
    ):

        see_private_requests_permission = Permission.objects.get(
            codename="see_private_requests"
        )
        self.user.user_permissions.add(see_private_requests_permission)
        works_types = factories.WorksTypeFactory.create_batch(2)
        works_objects = factories.WorksObjectFactory.create_batch(2)

        administrative_entity = factories.PermitAdministrativeEntityFactory(
            name="privateEntity"
        )
        private_works_object_type = models.WorksObjectType.objects.create(
            works_type=works_types[0], works_object=works_objects[0], is_public=False,
        )
        private_works_object_type.administrative_entities.set([administrative_entity])
        response = self.client.get(
            reverse("permits:permit_request_select_administrative_entity",),
        )

        self.assertContains(response, "privateEntity")

    def test_work_type_step_only_show_public_requests_to_standard_user(self,):

        public_works_object_types = factories.WorksObjectTypeFactory.create_batch(
            2, is_public=True
        )
        private_works_object_type = factories.WorksObjectTypeFactory(is_public=False)
        administrative_entity = factories.PermitAdministrativeEntityFactory()
        administrative_entity.works_object_types.set(
            public_works_object_types + [private_works_object_type]
        )

        permit_request = factories.PermitRequestFactory(
            author=self.user.permitauthor, administrative_entity=administrative_entity
        )

        response = self.client.get(
            reverse(
                "permits:permit_request_select_types",
                kwargs={"permit_request_id": permit_request.pk},
            ),
        )
        self.assertEqual(
            len(get_parser(response.content).select(".form-check-label")), 2
        )

    def test_work_type_step_show_private_requests_to_user_with_specific_permission(
        self,
    ):

        see_private_requests_permission = Permission.objects.get(
            codename="see_private_requests"
        )
        self.user.user_permissions.add(see_private_requests_permission)
        public_works_object_types = factories.WorksObjectTypeFactory.create_batch(
            2, is_public=True
        )
        private_works_object_type = factories.WorksObjectTypeFactory(is_public=False)
        administrative_entity = factories.PermitAdministrativeEntityFactory()
        administrative_entity.works_object_types.set(
            public_works_object_types + [private_works_object_type]
        )

        permit_request = factories.PermitRequestFactory(
            author=self.user.permitauthor, administrative_entity=administrative_entity
        )

        response = self.client.get(
            reverse(
                "permits:permit_request_select_types",
                kwargs={"permit_request_id": permit_request.pk},
            ),
        )
        self.assertEqual(
            len(get_parser(response.content).select(".form-check-label")), 3
        )

    def test_work_type_step_show_public_requests_to_standard_user(self,):

        public_works_object_types = factories.WorksObjectTypeFactory.create_batch(
            2, is_public=True
        )
        private_works_object_type = factories.WorksObjectTypeFactory(is_public=False)
        administrative_entity = factories.PermitAdministrativeEntityFactory()
        administrative_entity.works_object_types.set(
            public_works_object_types + [private_works_object_type]
        )

        permit_request = factories.PermitRequestFactory(
            author=self.user.permitauthor, administrative_entity=administrative_entity
        )

        permit_request.administrative_entity.works_object_types.set(
            models.WorksObjectType.objects.all()
        )

        models.WorksObjectTypeChoice.objects.create(
            permit_request=permit_request,
            works_object_type=public_works_object_types[0],
        )

        models.WorksObjectTypeChoice.objects.create(
            permit_request=permit_request,
            works_object_type=public_works_object_types[1],
        )

        response = self.client.get(
            reverse(
                "permits:permit_request_select_objects",
                kwargs={"permit_request_id": permit_request.pk},
            )
            + "?types={}&types={}".format(
                public_works_object_types[0].pk, public_works_object_types[1].pk
            ),
        )
        self.assertEqual(
            len(get_parser(response.content).select(".form-check-label")), 2
        )

    def test_work_type_step_show_private_requests_to_user_with_specific_permission(
        self,
    ):

        see_private_requests_permission = Permission.objects.get(
            codename="see_private_requests"
        )
        self.user.user_permissions.add(see_private_requests_permission)

        public_works_object_types = factories.WorksObjectTypeFactory.create_batch(
            2, is_public=True
        )
        private_works_object_type = factories.WorksObjectTypeFactory(is_public=False)
        administrative_entity = factories.PermitAdministrativeEntityFactory()
        administrative_entity.works_object_types.set(
            public_works_object_types + [private_works_object_type]
        )

        permit_request = factories.PermitRequestFactory(
            author=self.user.permitauthor, administrative_entity=administrative_entity
        )

        permit_request.administrative_entity.works_object_types.set(
            models.WorksObjectType.objects.all()
        )

        models.WorksObjectTypeChoice.objects.create(
            permit_request=permit_request,
            works_object_type=public_works_object_types[0],
        )

        models.WorksObjectTypeChoice.objects.create(
            permit_request=permit_request,
            works_object_type=public_works_object_types[1],
        )

        models.WorksObjectTypeChoice.objects.create(
            permit_request=permit_request, works_object_type=private_works_object_type
        )

        response = self.client.get(
            reverse(
                "permits:permit_request_select_objects",
                kwargs={"permit_request_id": permit_request.pk},
            )
            + "?types={}&types={}&types={}".format(
                public_works_object_types[0].pk,
                public_works_object_types[1].pk,
                private_works_object_type.pk,
            ),
        )
        self.assertEqual(
            len(get_parser(response.content).select(".form-check-label")), 3
        )<|MERGE_RESOLUTION|>--- conflicted
+++ resolved
@@ -318,15 +318,13 @@
             len(get_parser(response.content).select('textarea[name="form-0-geom"]')), 0,
         )
 
-<<<<<<< HEAD
-    def test_geotime_step_only_geom_fields_appear_when_only_geom_types_are_required(
-        self,
-    ):
-=======
     def test_geotime_step_date_fields_cannot_be_empty_when_date_is_required(self):
         permit_request = factories.PermitRequestFactory(author=self.user.permitauthor)
         works_object_type = factories.WorksObjectTypeFactory(
-            needs_geometry=False, needs_date=True
+            has_geometry_point=False,
+            has_geometry_line=False,
+            has_geometry_polygon=False,
+            needs_date=True
         )
         permit_request.works_object_types.set([works_object_type])
         self.geotime_step_formset_data.update(
@@ -351,7 +349,10 @@
     def test_geotime_step_date_fields_ends_at_must_not_be_before_starts_at(self):
         permit_request = factories.PermitRequestFactory(author=self.user.permitauthor)
         works_object_type = factories.WorksObjectTypeFactory(
-            needs_geometry=False, needs_date=True
+            has_geometry_point=False,
+            has_geometry_line=False,
+            has_geometry_polygon=False,
+            needs_date=True
         )
         permit_request.works_object_types.set([works_object_type])
         self.geotime_step_formset_data.update(
@@ -379,7 +380,6 @@
         )
 
     def test_geotime_step_only_geom_fields_appear_when_only_geom_is_required(self):
->>>>>>> 0579b6a3
         permit_request = factories.PermitRequestFactory(author=self.user.permitauthor)
         works_object_type = factories.WorksObjectTypeFactory(
             has_geometry_point=True,
