from datetime import timezone

import factory
import faker
from django.contrib.auth import get_user_model
from django.contrib.auth.models import Group, Permission
from django.contrib.contenttypes.models import ContentType
from django.contrib.gis.geos import GeometryCollection, Point
from django.utils.text import Truncator
<<<<<<< HEAD
from permits import models, admin
from django.db.models import Q
=======
from permits import models
from taggit.managers import TaggableManager
>>>>>>> 48714ddb


class PermitAuthorFactory(factory.django.DjangoModelFactory):
    class Meta:
        model = models.PermitAuthor

    address = factory.Faker("word")
    zipcode = factory.Faker("zipcode")
    city = factory.Faker("city")
    phone_first = Truncator(factory.Faker("phone_number")).chars(19)
    phone_second = Truncator(factory.Faker("phone_number")).chars(19)
    user = factory.SubFactory("permits.tests.factories.UserFactory", actor=None)


class UserFactory(factory.django.DjangoModelFactory):
    class Meta:
        model = get_user_model()

    username = factory.Faker("user_name")
    first_name = factory.Faker("first_name")
    last_name = factory.Faker("last_name")
    actor = factory.RelatedFactory(PermitAuthorFactory, "user")
    password = "password"

    @classmethod
    def _create(cls, model_class, *args, **kwargs):
        manager = cls._get_manager(model_class)
        return manager.create_user(*args, **kwargs)


class SuperUserFactory(factory.django.DjangoModelFactory):
    class Meta:
        model = get_user_model()

    username = factory.Faker("user_name")
    first_name = factory.Faker("first_name")
    last_name = factory.Faker("last_name")
    email = factory.Faker("email")
    password = "password"
    is_superuser = True

    @classmethod
    def _create(cls, model_class, *args, **kwargs):
        manager = cls._get_manager(model_class)
        return manager.create_superuser(*args, **kwargs)


class PermitAdministrativeEntityFactory(factory.django.DjangoModelFactory):
    ofs_id = 0
    name = factory.Faker("company")

    class Meta:
        model = models.PermitAdministrativeEntity

    @factory.post_generation
    def workflow_statuses(self, create, extracted, **kwargs):
        if not create:
            return

        extracted = extracted or [v[0] for v in models.PermitRequest.STATUS_CHOICES]
        for status in extracted:
            models.PermitWorkflowStatus.objects.create(
                status=status, administrative_entity=self,
            )

    @factory.post_generation
<<<<<<< HEAD
    def integrator(self, create, extracted, **kwargs):
        if not create:
            return

        self.integrator = extracted
=======
    def tags(self, create, extracted, **kwargs):
        if not create or not extracted:
            return

        self.tags.set(*extracted)
>>>>>>> 48714ddb


class GroupFactory(factory.django.DjangoModelFactory):
    name = factory.Sequence(lambda n: "Company{}".format(n))

    class Meta:
        model = Group

    @factory.post_generation
    def permissions(self, create, extracted, **kwargs):
        if not create:
            return

        if not extracted:
            permit_request_ct = ContentType.objects.get_for_model(models.PermitRequest)
            amend_permission = Permission.objects.get(
                codename="amend_permit_request", content_type=permit_request_ct
            )
            extracted = [amend_permission]

        for permission in extracted:
            self.permissions.add(permission)


class PermitDepartmentFactory(factory.django.DjangoModelFactory):
    is_default_validator = False
    is_validator = False
    is_integrator_admin = False
    is_archeologist = False
    administrative_entity = factory.SubFactory(PermitAdministrativeEntityFactory)
    group = factory.SubFactory(GroupFactory)

    class Meta:
        model = models.PermitDepartment


class IntegratorPermitDepartmentFactory(factory.django.DjangoModelFactory):
    is_default_validator = False
    is_validator = False
    is_integrator_admin = True
    is_archeologist = False
    administrative_entity = factory.SubFactory(PermitAdministrativeEntityFactory)
    group = factory.SubFactory(GroupFactory)

    class Meta:
        model = models.PermitDepartment


class SecretariatGroupFactory(GroupFactory):
    department = factory.RelatedFactory(PermitDepartmentFactory, "group")

    @factory.post_generation
    def permissions(self, create, extracted, **kwargs):
        if not create:
            return

        if not extracted:
            permit_request_ct = ContentType.objects.get_for_model(models.PermitRequest)
            extracted = list(
                Permission.objects.filter(
                    codename__in=["amend_permit_request", "classify_permit_request"],
                    content_type=permit_request_ct,
                )
            )

        for permission in extracted:
            self.permissions.add(permission)


class ValidatorGroupFactory(GroupFactory):
    department = factory.RelatedFactory(PermitDepartmentFactory, "group")

    @factory.post_generation
    def permissions(self, create, extracted, **kwargs):
        if not create:
            return

        if not extracted:
            permit_request_ct = ContentType.objects.get_for_model(models.PermitRequest)
            validate_permission = Permission.objects.get(
                codename="validate_permit_request", content_type=permit_request_ct
            )
            extracted = [validate_permission]

        for permission in extracted:
            self.permissions.add(permission)


class IntegratorGroupFactory(GroupFactory):
    department = factory.RelatedFactory(IntegratorPermitDepartmentFactory, "group")

    @factory.post_generation
    def permissions(self, create, extracted, **kwargs):
        if not create:
            return

        if not extracted:
            extracted = list(
                Permission.objects.filter(
                    (
                        Q(content_type__app_label="permits")
                        & Q(
                            content_type__model__in=admin.INTEGRATOR_PERMITS_MODELS_PERMISSIONS
                        )
                    )
                    | Q(codename__in=admin.OTHER_PERMISSIONS_CODENAMES)
                )
            )

        for permission in extracted:
            self.permissions.add(permission)


class SecretariatUserFactory(UserFactory):
    @factory.post_generation
    def groups(self, create, extracted, **kwargs):
        if not create:
            return

        if not extracted:
            extracted = [SecretariatGroupFactory()]

        for group in extracted:
            self.groups.add(group)


class ValidatorUserFactory(UserFactory):
    @factory.post_generation
    def groups(self, create, extracted, **kwargs):
        if not create:
            return

        if not extracted:
            extracted = [ValidatorGroupFactory()]

        for group in extracted:
            self.groups.add(group)


class IntegratorUserFactory(UserFactory):
    is_staff = True

    @factory.post_generation
    def groups(self, create, extracted, **kwargs):
        if not create:
            return

        if not extracted:
            extracted = [IntegratorGroupFactory()]

        for group in extracted:
            self.groups.add(group)


class PermitActorFactory(factory.django.DjangoModelFactory):
    class Meta:
        model = models.PermitActor

    first_name = factory.Faker("first_name")
    last_name = factory.Faker("last_name")
    email = factory.Faker("email")
    address = factory.Faker("street_address")
    zipcode = factory.Faker("zipcode")
    city = factory.Faker("city")
    phone = Truncator(factory.Faker("phone_number")).chars(19)


class WorksObjectFactory(factory.django.DjangoModelFactory):
    class Meta:
        model = models.WorksObject

    name = factory.Faker("word")

    @factory.post_generation
    def integrator(self, create, extracted, **kwargs):
        if not create:
            return

        self.integrator = extracted


class WorksTypeFactory(factory.django.DjangoModelFactory):
    class Meta:
        model = models.WorksType

    name = factory.Faker("word")

    @factory.post_generation
    def integrator(self, create, extracted, **kwargs):
        if not create:
            return

        self.integrator = extracted


class PermitActorTypeFactory(factory.django.DjangoModelFactory):
    class Meta:
        model = models.PermitActorType

    works_type = factory.SubFactory(WorksTypeFactory)

    @factory.post_generation
    def integrator(self, create, extracted, **kwargs):
        if not create:
            return

        self.integrator = extracted


class PermitRequestFactory(factory.django.DjangoModelFactory):
    class Meta:
        model = models.PermitRequest

    administrative_entity = factory.SubFactory(PermitAdministrativeEntityFactory)
    author = factory.SubFactory(PermitAuthorFactory)


class WorksObjectPropertyFactory(factory.django.DjangoModelFactory):
    class Meta:
        model = models.WorksObjectProperty

    name = factory.Faker("word")
    placeholder = factory.Faker("word")
    help_text = factory.Faker("word")
    input_type = models.WorksObjectProperty.INPUT_TYPE_TEXT
    order = factory.Sequence(int)

    @factory.post_generation
    def integrator(self, create, extracted, **kwargs):
        if not create:
            return

        self.integrator = extracted


class WorksObjectPropertyFactoryTypeAddress(factory.django.DjangoModelFactory):
    class Meta:
        model = models.WorksObjectProperty

    name = factory.Faker("word")
    input_type = models.WorksObjectProperty.INPUT_TYPE_ADDRESS
    order = factory.Sequence(int)


class WorksObjectPropertyFactoryTypeFile(factory.django.DjangoModelFactory):
    class Meta:
        model = models.WorksObjectProperty

    name = factory.Faker("word")
    input_type = models.WorksObjectProperty.INPUT_TYPE_FILE
    order = factory.Sequence(int)


class WorksObjectTypeFactory(factory.django.DjangoModelFactory):
    class Meta:
        model = models.WorksObjectType

    works_object = factory.SubFactory(WorksObjectFactory)
    works_type = factory.SubFactory(WorksTypeFactory)
    is_public = True

    @factory.post_generation
    def integrator(self, create, extracted, **kwargs):
        if not create:
            return

        self.integrator = extracted


class WorksObjectTypeWithoutGeometryFactory(factory.django.DjangoModelFactory):
    class Meta:
        model = models.WorksObjectType

    works_object = factory.SubFactory(WorksObjectFactory)
    works_type = factory.SubFactory(WorksTypeFactory)
    is_public = True
    has_geometry_point = False
    has_geometry_line = False
    has_geometry_polygon = False


class WorksObjectTypeChoiceFactory(factory.django.DjangoModelFactory):
    class Meta:
        model = models.WorksObjectTypeChoice

    permit_request = factory.SubFactory(PermitRequestFactory)
    works_object_type = factory.SubFactory(WorksObjectTypeFactory)


class WorksObjectPropertyValueFactory(factory.django.DjangoModelFactory):
    class Meta:
        model = models.WorksObjectPropertyValue

    value = factory.LazyFunction(lambda: {"val": faker.Faker().word()})
    property = factory.SubFactory(WorksObjectPropertyFactory)
    works_object_type_choice = factory.SubFactory(WorksObjectTypeChoiceFactory)


class PermitRequestValidationFactory(factory.django.DjangoModelFactory):
    class Meta:
        model = models.PermitRequestValidation

    department = factory.SubFactory(PermitDepartmentFactory)
    permit_request = factory.SubFactory(
        PermitRequestFactory, status=models.PermitRequest.STATUS_AWAITING_VALIDATION
    )


class PermitRequestGeoTimeFactory(factory.django.DjangoModelFactory):
    class Meta:
        model = models.PermitRequestGeoTime

    permit_request = factory.SubFactory(PermitRequestFactory)
    starts_at = factory.Faker("date_time", tzinfo=timezone.utc)
    ends_at = factory.Faker("date_time", tzinfo=timezone.utc)
    geom = factory.LazyFunction(
        lambda: GeometryCollection(Point(faker.Faker().latlng()))
    )


class PermitRequestAmendPropertyFactory(factory.django.DjangoModelFactory):
    class Meta:
        model = models.PermitRequestAmendProperty

    name = factory.Faker("word")

    @factory.post_generation
    def integrator(self, create, extracted, **kwargs):
        if not create:
            return

        self.integrator = extracted


class PermitRequestAmendPropertyValueFactory(factory.django.DjangoModelFactory):
    class Meta:
        model = models.PermitRequestAmendPropertyValue

    property = factory.SubFactory(PermitRequestAmendPropertyFactory)
    works_object_type_choice = factory.SubFactory(WorksObjectTypeChoiceFactory)
    value = factory.Faker("word")


class QgisProjectFactory(factory.django.DjangoModelFactory):
    class Meta:
        model = models.QgisProject

    works_object_type = factory.SubFactory(WorksObjectTypeFactory)
    qgis_print_template_name = "atlas"
    qgis_layers = "base,vpoly"<|MERGE_RESOLUTION|>--- conflicted
+++ resolved
@@ -7,13 +7,9 @@
 from django.contrib.contenttypes.models import ContentType
 from django.contrib.gis.geos import GeometryCollection, Point
 from django.utils.text import Truncator
-<<<<<<< HEAD
 from permits import models, admin
 from django.db.models import Q
-=======
-from permits import models
 from taggit.managers import TaggableManager
->>>>>>> 48714ddb
 
 
 class PermitAuthorFactory(factory.django.DjangoModelFactory):
@@ -80,19 +76,18 @@
             )
 
     @factory.post_generation
-<<<<<<< HEAD
-    def integrator(self, create, extracted, **kwargs):
-        if not create:
-            return
-
-        self.integrator = extracted
-=======
+    def integrator(self, create, extracted, **kwargs):
+        if not create:
+            return
+
+        self.integrator = extracted
+    
+    @factory.post_generation
     def tags(self, create, extracted, **kwargs):
         if not create or not extracted:
             return
 
         self.tags.set(*extracted)
->>>>>>> 48714ddb
 
 
 class GroupFactory(factory.django.DjangoModelFactory):
