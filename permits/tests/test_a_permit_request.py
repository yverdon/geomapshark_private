--- conflicted
+++ resolved
@@ -15,7 +15,6 @@
 from django.utils import timezone
 
 from permits import models, services
-from django.contrib.sites.models import Site
 
 from ..forms import PermitRequestGeoTimeForm
 from ..management.commands import create_anonymous_users
@@ -4292,16 +4291,12 @@
             name="privateEntity2"
         )
         private_works_object_type = models.WorksObjectType.objects.create(
-<<<<<<< HEAD
-            works_type=works_types[0], works_object=works_objects[0], is_public=True,
+            works_type=works_types[0],
+            works_object=works_objects[0],
+            is_public=True,
         )
         private_works_object_type.administrative_entities.set(
             [administrative_entity_1, administrative_entity_2]
-=======
-            works_type=works_types[0],
-            works_object=works_objects[0],
-            is_public=False,
->>>>>>> 24cad148
         )
         response = self.client.get(
             reverse(
