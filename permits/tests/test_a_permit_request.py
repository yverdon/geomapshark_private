# TODO split this file into multiple files
import datetime
import re
import urllib.parse
import uuid
from datetime import date

from django.conf import settings
from django.contrib.auth import get_user_model
from django.contrib.auth.models import Permission
from django.core import mail
from django.core.files.uploadedfile import SimpleUploadedFile
from django.test import TestCase
from django.urls import reverse
from django.utils import timezone

from permits import models, services
from permits.templatetags.permits_extras import can_always_be_updated

from ..forms import PermitRequestGeoTimeForm
from ..management.commands import create_anonymous_users
from . import factories
from .utils import LoggedInSecretariatMixin, LoggedInUserMixin, get_emails, get_parser


def to_works_objects_dict(works_object_types):
    return {
        "works_objects-{}".format(works_object_type.works_type.pk): works_object_type.pk
        for works_object_type in works_object_types
    }


def get_permit_request_works_types_ids(permit_request):
    return list(
        permit_request.works_object_types.order_by("works_type__name")
        .values_list("works_type__pk", flat=True)
        .distinct()
    )


class PermitRequestTestCase(LoggedInUserMixin, TestCase):
    def setUp(self):
        super().setUp()
        self.works_types = factories.WorksTypeFactory.create_batch(2)
        self.works_objects = factories.WorksObjectFactory.create_batch(2)

        models.WorksObjectType.objects.create(
            works_type=self.works_types[0],
            works_object=self.works_objects[0],
            is_public=True,
        )
        models.WorksObjectType.objects.create(
            works_type=self.works_types[1],
            works_object=self.works_objects[1],
            is_public=True,
        )
        self.geotime_step_formset_data = {
            "form-TOTAL_FORMS": ["1"],
            "form-INITIAL_FORMS": ["0"],
            "form-MIN_NUM_FORMS": ["0"],
        }

    def test_types_step_submit_redirects_to_objects_with_types_qs(self):
        permit_request = factories.PermitRequestFactory(author=self.user.permitauthor)
        permit_request.administrative_entity.works_object_types.set(
            models.WorksObjectType.objects.all()
        )

        response = self.client.post(
            reverse(
                "permits:permit_request_select_types",
                kwargs={"permit_request_id": permit_request.pk},
            ),
            data={"types": [self.works_types[0].pk, self.works_types[1].pk]},
        )

        self.assertRedirects(
            response,
            reverse(
                "permits:permit_request_select_objects",
                kwargs={"permit_request_id": permit_request.pk},
            )
            + "?types={}&types={}".format(
                self.works_types[0].pk, self.works_types[1].pk
            ),
        )

    def test_objects_step_without_qs_redirects_to_types_step(self):
        permit_request = factories.PermitRequestFactory(author=self.user.permitauthor)
        permit_request.administrative_entity.works_object_types.set(
            models.WorksObjectType.objects.all()
        )

        response = self.client.get(
            reverse(
                "permits:permit_request_select_objects",
                kwargs={"permit_request_id": permit_request.pk},
            )
        )
        self.assertRedirects(
            response,
            reverse(
                "permits:permit_request_select_types",
                kwargs={"permit_request_id": permit_request.pk},
            ),
        )

    def test_objects_step_submit_saves_selected_object_types(self):
        permit_request = factories.PermitRequestFactory(author=self.user.permitauthor)
        # Create another works object type so that the works object step is not skipped
        factories.WorksObjectTypeFactory(works_type=self.works_types[0])

        works_object_type = models.WorksObjectType.objects.first()
        permit_request.administrative_entity.works_object_types.set(
            models.WorksObjectType.objects.all()
        )
        self.client.post(
            reverse(
                "permits:permit_request_select_objects",
                kwargs={"permit_request_id": permit_request.pk},
            )
            + "?types={}".format(self.works_types[0].pk),
            data={
                "works_objects-{}".format(self.works_types[0].pk): works_object_type.pk
            },
        )

        self.assertEqual(
            models.PermitRequest.objects.filter(
                works_object_types=works_object_type
            ).count(),
            1,
        )

    def test_types_step_submit_redirects_to_detail_if_logged_as_backoffice(self):

        secretary_group = factories.GroupFactory(name="Secrétariat")
        department = factories.PermitDepartmentFactory(
            group=secretary_group, is_backoffice=True
        )

        permit_request = factories.PermitRequestFactory(
            author=self.user.permitauthor,
            status=models.PermitRequest.STATUS_APPROVED,
            administrative_entity=department.administrative_entity,
        )
        secretary_group.user_set.add(self.user)

        response = self.client.get(
            reverse(
                "permits:permit_request_prolongation",
                kwargs={"permit_request_id": permit_request.pk},
            ),
        )

        self.client.login(username=self.user.username, password="password")
        response = self.client.post(
            reverse(
                "permits:permit_request_submit",
                kwargs={"permit_request_id": permit_request.pk},
            )
        )
        self.assertRedirects(
            response,
            reverse(
                "permits:permit_request_detail",
                kwargs={"permit_request_id": permit_request.pk},
            ),
        )

    def test_types_step_submit_redirects_to_detail_if_logged_as_integrator_admin(self):

        integrator_group = factories.GroupFactory(name="Integrator")
        department = factories.PermitDepartmentFactory(
            group=integrator_group, is_integrator_admin=True
        )

        permit_request = factories.PermitRequestFactory(
            author=self.user.permitauthor,
            status=models.PermitRequest.STATUS_APPROVED,
            administrative_entity=department.administrative_entity,
        )
        integrator_group.user_set.add(self.user)

        response = self.client.get(
            reverse(
                "permits:permit_request_prolongation",
                kwargs={"permit_request_id": permit_request.pk},
            ),
        )

        self.client.login(username=self.user.username, password="password")
        response = self.client.post(
            reverse(
                "permits:permit_request_submit",
                kwargs={"permit_request_id": permit_request.pk},
            )
        )
        self.assertRedirects(
            response,
            reverse(
                "permits:permit_request_detail",
                kwargs={"permit_request_id": permit_request.pk},
            ),
        )

    def test_non_required_properties_can_be_left_blank(self):
        permit_request = factories.PermitRequestFactory(author=self.user.permitauthor)
        factories.WorksObjectTypeChoiceFactory.create_batch(
            3, permit_request=permit_request
        )
        permit_request.administrative_entity.works_object_types.set(
            permit_request.works_object_types.all()
        )
        prop = factories.WorksObjectPropertyFactory()
        prop.works_object_types.set(permit_request.works_object_types.all())

        response = self.client.post(
            reverse(
                "permits:permit_request_properties",
                kwargs={"permit_request_id": permit_request.pk},
            )
        )

        self.assertRedirects(
            response,
            reverse(
                "permits:permit_request_geo_time",
                kwargs={"permit_request_id": permit_request.pk},
            ),
        )

    def test_documents_step_filetype_allows_jpg(self):
        permit_request = factories.PermitRequestFactory(author=self.user.permitauthor)
        factories.WorksObjectTypeChoiceFactory.create_batch(
            3, permit_request=permit_request
        )
        permit_request.administrative_entity.works_object_types.set(
            permit_request.works_object_types.all()
        )
        prop = factories.WorksObjectPropertyFactoryTypeFile()
        prop.works_object_types.set(permit_request.works_object_types.all())

        with open("permits/tests/files/real_jpg.jpg", "rb") as file:
            response = self.client.post(
                reverse(
                    "permits:permit_request_appendices",
                    kwargs={"permit_request_id": permit_request.pk},
                ),
                data={
                    "appendices-{}_{}".format(
                        prop.works_object_types.last().pk, prop.pk
                    ): file
                },
            )

        self.assertRedirects(
            response,
            reverse(
                "permits:permit_request_submit",
                kwargs={"permit_request_id": permit_request.pk},
            ),
        )

    def test_documents_step_filetype_allows_png(self):
        permit_request = factories.PermitRequestFactory(author=self.user.permitauthor)
        factories.WorksObjectTypeChoiceFactory.create_batch(
            3, permit_request=permit_request
        )
        permit_request.administrative_entity.works_object_types.set(
            permit_request.works_object_types.all()
        )
        prop = factories.WorksObjectPropertyFactoryTypeFile()
        prop.works_object_types.set(permit_request.works_object_types.all())

        with open("permits/tests/files/real_png.png", "rb") as file:
            response = self.client.post(
                reverse(
                    "permits:permit_request_appendices",
                    kwargs={"permit_request_id": permit_request.pk},
                ),
                data={
                    "appendices-{}_{}".format(
                        prop.works_object_types.last().pk, prop.pk
                    ): file
                },
            )

        self.assertRedirects(
            response,
            reverse(
                "permits:permit_request_submit",
                kwargs={"permit_request_id": permit_request.pk},
            ),
        )

    def test_documents_step_filetype_allows_pdf(self):
        permit_request = factories.PermitRequestFactory(author=self.user.permitauthor)
        factories.WorksObjectTypeChoiceFactory.create_batch(
            3, permit_request=permit_request
        )
        permit_request.administrative_entity.works_object_types.set(
            permit_request.works_object_types.all()
        )
        prop = factories.WorksObjectPropertyFactoryTypeFile()
        prop.works_object_types.set(permit_request.works_object_types.all())

        with open("permits/tests/files/real_pdf.pdf", "rb") as file:
            response = self.client.post(
                reverse(
                    "permits:permit_request_appendices",
                    kwargs={"permit_request_id": permit_request.pk},
                ),
                data={
                    "appendices-{}_{}".format(
                        prop.works_object_types.last().pk, prop.pk
                    ): file
                },
            )

        self.assertRedirects(
            response,
            reverse(
                "permits:permit_request_submit",
                kwargs={"permit_request_id": permit_request.pk},
            ),
        )

    def test_documents_step_filetype_reject_unknow_type_for_filetype(self):
        permit_request = factories.PermitRequestFactory(author=self.user.permitauthor)
        factories.WorksObjectTypeChoiceFactory.create_batch(
            3, permit_request=permit_request
        )
        permit_request.administrative_entity.works_object_types.set(
            permit_request.works_object_types.all()
        )
        prop = factories.WorksObjectPropertyFactoryTypeFile()
        prop.works_object_types.set(permit_request.works_object_types.all())

        with open("permits/tests/files/unknow_type_for_filetype.txt", "rb") as file:
            response = self.client.post(
                reverse(
                    "permits:permit_request_appendices",
                    kwargs={"permit_request_id": permit_request.pk},
                ),
                data={
                    "appendices-{}_{}".format(
                        prop.works_object_types.last().pk, prop.pk
                    ): file
                },
            )

        content = response.content.decode()

        expected = "<div class='invalid-feedback'>{error_msg}</div>".format(
            error_msg="Le type de unknow_type_for_filetype.txt n'est pas supporté, assurez-vous que votre fichier soit du bon type",
        )
        self.assertInHTML(expected, content)

    def test_documents_step_filetype_reject_not_allowed_extension(self):
        permit_request = factories.PermitRequestFactory(author=self.user.permitauthor)
        factories.WorksObjectTypeChoiceFactory.create_batch(
            3, permit_request=permit_request
        )
        permit_request.administrative_entity.works_object_types.set(
            permit_request.works_object_types.all()
        )
        prop = factories.WorksObjectPropertyFactoryTypeFile()
        prop.works_object_types.set(permit_request.works_object_types.all())

        with open("permits/tests/files/not_allowed_docx.docx", "rb") as file:
            response = self.client.post(
                reverse(
                    "permits:permit_request_appendices",
                    kwargs={"permit_request_id": permit_request.pk},
                ),
                data={
                    "appendices-{}_{}".format(
                        prop.works_object_types.last().pk, prop.pk
                    ): file
                },
            )

        content = response.content.decode()

        expected = "<div class='invalid-feedback'>{error_msg}</div>".format(
            error_msg="not_allowed_docx.docx n'est pas du bon type",
        )
        self.assertInHTML(expected, content)

    def test_documents_step_filetype_reject_fake_jpg_with_not_allowed_extension(self):
        permit_request = factories.PermitRequestFactory(author=self.user.permitauthor)
        factories.WorksObjectTypeChoiceFactory.create_batch(
            3, permit_request=permit_request
        )
        permit_request.administrative_entity.works_object_types.set(
            permit_request.works_object_types.all()
        )
        prop = factories.WorksObjectPropertyFactoryTypeFile()
        prop.works_object_types.set(permit_request.works_object_types.all())

        with open("permits/tests/files/not_allowed_bmp_as_jpg.jpg", "rb") as file:
            response = self.client.post(
                reverse(
                    "permits:permit_request_appendices",
                    kwargs={"permit_request_id": permit_request.pk},
                ),
                data={
                    "appendices-{}_{}".format(
                        prop.works_object_types.last().pk, prop.pk
                    ): file
                },
            )

        content = response.content.decode()

        expected = "<div class='invalid-feedback'>{error_msg}</div>".format(
            error_msg="not_allowed_bmp_as_jpg.jpg n'est pas du bon type",
        )
        self.assertInHTML(expected, content)

    def test_user_can_only_see_own_requests(self):
        permit_request = factories.PermitRequestFactory(
            author=factories.UserFactory().permitauthor
        )

        response = self.client.get(
            reverse(
                "permits:permit_request_select_types",
                kwargs={"permit_request_id": permit_request.pk},
            )
        )

        self.assertEqual(response.status_code, 404)

    def test_user_cannot_edit_non_draft_request(self):
        permit_request = factories.PermitRequestFactory(
            author=self.user.permitauthor,
            status=models.PermitRequest.STATUS_SUBMITTED_FOR_VALIDATION,
        )

        response = self.client.get(
            reverse(
                "permits:permit_request_select_types",
                kwargs={"permit_request_id": permit_request.pk},
            )
        )

        self.assertRedirects(
            response,
            reverse(
                "permits:permit_request_detail",
                kwargs={"permit_request_id": permit_request.pk},
            ),
        )

    def test_user_can_edit_non_draft_request_if_wot_can_always_be_updated(self):
        permit_request = factories.PermitRequestFactory(
            author=self.user.permitauthor,
            status=models.PermitRequest.STATUS_SUBMITTED_FOR_VALIDATION,
        )
        works_object_type = factories.WorksObjectTypeFactory(can_always_update=True)
        factories.WorksObjectTypeChoiceFactory(
            permit_request=permit_request,
            works_object_type=works_object_type,
        )
        permit_request.administrative_entity.works_object_types.set(
            permit_request.works_object_types.all()
        )
        response = self.client.get(
            reverse(
                "permits:permit_request_select_types",
                kwargs={"permit_request_id": permit_request.pk},
            )
        )

        self.assertNotEqual(
            response,
            reverse(
                "permits:permit_request_detail",
                kwargs={"permit_request_id": permit_request.pk},
            ),
        )

    def test_secretary_email_is_sent_when_user_treated_requested_complements(self):
        secretary_group = factories.GroupFactory(name="Secrétariat")
        department = factories.PermitDepartmentFactory(
            group=secretary_group, is_backoffice=True
        )
        factories.SecretariatUserFactory(
            groups=[secretary_group], email="secretary@geocity.ch"
        )
        permit_request = factories.PermitRequestFactory(
            status=models.PermitRequest.STATUS_AWAITING_SUPPLEMENT,
            author=self.user.permitauthor,
            administrative_entity=department.administrative_entity,
        )
        works_type = factories.WorksTypeFactory(name="Foo type")
        works_object = factories.WorksObjectFactory()
        wot = factories.WorksObjectTypeWithoutGeometryFactory(
            works_type=works_type,
            works_object=works_object,
            needs_date=False,
        )
        permit_request.works_object_types.set([wot])
        self.client.post(
            reverse(
                "permits:permit_request_submit",
                kwargs={"permit_request_id": permit_request.pk},
            )
        )
        permit_request.refresh_from_db()
        self.assertEqual(
            permit_request.status, models.PermitRequest.STATUS_SUBMITTED_FOR_VALIDATION
        )
        self.assertEqual(len(mail.outbox), 1)
        self.assertEqual(mail.outbox[0].to, ["secretary@geocity.ch"])
        self.assertEqual(
            mail.outbox[0].subject,
            "La demande de compléments a été traitée (Foo type)",
        )
        self.assertIn(
            "La demande de compléments a été traitée",
            mail.outbox[0].message().as_string(),
        )

    def test_submit_permit_request_sends_email_to_secretariat(self):
        # Create a secretariat user Yverdon (the one that will get the notification)
        group = factories.SecretariatGroupFactory()
        factories.SecretariatUserFactory(email="secretariat@yverdon.ch", groups=[group])
        # This one should not receive the notification
        factories.SecretariatUserFactory(email="secretariat@lausanne.ch")

        permit_request = factories.PermitRequestGeoTimeFactory(
            permit_request=factories.PermitRequestFactory(
                administrative_entity=group.permitdepartment.administrative_entity,
                author=self.user.permitauthor,
                status=models.PermitRequest.STATUS_DRAFT,
            )
        ).permit_request
        works_type = factories.WorksTypeFactory(name="Foo type")
        works_object = factories.WorksObjectFactory()
        wot = factories.WorksObjectTypeFactory(
            works_type=works_type,
            works_object=works_object,
        )
        permit_request.works_object_types.set([wot])

        self.client.post(
            reverse(
                "permits:permit_request_submit",
                kwargs={"permit_request_id": permit_request.pk},
            )
        )
        emails = get_emails("Nouvelle demande (Foo type)")

        self.assertEqual(len(emails), 1)
        self.assertEqual(emails[0].to, ["secretariat@yverdon.ch"])

    def test_submit_permit_request_sends_email_to_services_to_notify_from_workobjectproperty(
        self,
    ):
        permit_request = factories.PermitRequestGeoTimeFactory(
            permit_request=factories.PermitRequestFactory(
                author=self.user.permitauthor,
                status=models.PermitRequest.STATUS_DRAFT,
            )
        ).permit_request

        work_object_type_choice = factories.WorksObjectTypeChoiceFactory(
            permit_request=permit_request
        )

        prop = factories.WorksObjectPropertyFactory(
            services_to_notify="test-send-1@geocity.ch, test-send-2@geocity.ch, test-i-am-not-an-email,  ,\n\n\n",
            input_type=models.WorksObjectProperty.INPUT_TYPE_CHECKBOX,
        )

        prop.works_object_types.set(permit_request.works_object_types.all())
        factories.WorksObjectPropertyValueFactory(
            property=prop,
            works_object_type_choice=work_object_type_choice,
            value={"val": True},
        )
        self.client.post(
            reverse(
                "permits:permit_request_submit_confirmed",
                kwargs={"permit_request_id": permit_request.pk},
            )
        )

        self.assertEqual(len(mail.outbox), 3)
        self.assertIn(
            mail.outbox[0].to, [["test-send-1@geocity.ch"], ["test-send-2@geocity.ch"]]
        )

        self.assertEqual(
            mail.outbox[0].subject, "Votre service à été mentionné dans une demande"
        )
        self.assertIn(
            "Une nouvelle demande mentionnant votre service vient d'être soumise.",
            mail.outbox[0].message().as_string(),
        )

    def test_missing_mandatory_date_property_gives_invalid_feedback(self):
        permit_request = factories.PermitRequestFactory(author=self.user.permitauthor)
        factories.WorksObjectTypeChoiceFactory(permit_request=permit_request)
        permit_request.administrative_entity.works_object_types.set(
            permit_request.works_object_types.all()
        )
        prop = factories.WorksObjectPropertyFactory(
            input_type=models.WorksObjectProperty.INPUT_TYPE_DATE, is_mandatory=True
        )
        prop.works_object_types.set(permit_request.works_object_types.all())

        data = {
            "properties-{}_{}".format(works_object_type.pk, prop.pk): ""
            for works_object_type in permit_request.works_object_types.all()
        }

        response = self.client.post(
            reverse(
                "permits:permit_request_properties",
                kwargs={"permit_request_id": permit_request.pk},
            ),
            data=data,
        )
        parser = get_parser(response.content)
        self.assertEqual(len(parser.select(".invalid-feedback")), 1)

    def test_works_object_automatically_set_when_only_one_works_object(self):
        permit_request = factories.PermitRequestFactory(author=self.user.permitauthor)
        works_object = factories.WorksObjectFactory()
        permit_request.administrative_entity.works_object_types.set(
            factories.WorksObjectTypeFactory.create_batch(2, works_object=works_object)
        )
        works_type_id = (
            permit_request.administrative_entity.works_object_types.values_list(
                "works_type_id", flat=True
            ).first()
        )

        self.client.post(
            reverse(
                "permits:permit_request_select_types",
                kwargs={"permit_request_id": permit_request.pk},
            ),
            data={"types": [works_type_id]},
        )

        permit_request.refresh_from_db()
        works_object_types = permit_request.works_object_types.all()

        self.assertEqual(
            len(works_object_types),
            1,
            "Permit request should have one works object type set",
        )
        self.assertEqual(works_object_types[0].works_object, works_object)
        self.assertEqual(works_object_types[0].works_type_id, works_type_id)

    def test_works_type_automatically_set_when_only_one_works_object(self):
        works_type = factories.WorksTypeFactory()
        administrative_entity = factories.PermitAdministrativeEntityFactory()
        administrative_entity.works_object_types.set(
            factories.WorksObjectTypeFactory.create_batch(2, works_type=works_type)
        )

        response = self.client.post(
            reverse(
                "permits:permit_request_select_administrative_entity",
            ),
            data={"administrative_entity": administrative_entity.pk},
        )

        permit_request = models.PermitRequest.objects.get()

        self.assertRedirects(
            response,
            reverse(
                "permits:permit_request_select_objects",
                kwargs={"permit_request_id": permit_request.pk},
            )
            + f"?types={works_type.pk}",
        )

    def test_geotime_step_only_date_fields_appear_when_only_date_is_required(self):
        permit_request = factories.PermitRequestFactory(author=self.user.permitauthor)
        works_object_type = factories.WorksObjectTypeWithoutGeometryFactory(
            needs_date=True,
        )
        permit_request.works_object_types.set([works_object_type])

        response = self.client.get(
            reverse(
                "permits:permit_request_geo_time",
                kwargs={"permit_request_id": permit_request.pk},
            )
        )
        parser = get_parser(response.content)

        self.assertEqual(response.status_code, 200)
        self.assertEqual(
            len(parser.select('input[name="form-0-starts_at"]')),
            1,
        )
        self.assertEqual(len(parser.select('input[name="form-0-ends_at"]')), 1)

        self.assertEqual(
            len(parser.select('textarea[name="form-0-geom"]')),
            0,
        )

    def test_geotime_step_date_fields_cannot_be_empty_when_date_is_required(self):
        permit_request = factories.PermitRequestFactory(author=self.user.permitauthor)
        works_object_type = factories.WorksObjectTypeWithoutGeometryFactory(
            needs_date=True,
        )
        permit_request.works_object_types.set([works_object_type])
        self.geotime_step_formset_data.update(
            {"form-0-starts_at": [""], "form-0-ends_at": [""]}
        )
        response = self.client.post(
            reverse(
                "permits:permit_request_geo_time",
                kwargs={"permit_request_id": permit_request.pk},
            ),
            data=self.geotime_step_formset_data,
        )

        self.assertEqual(response.status_code, 200)
        self.assertFormsetError(
            response,
            "formset",
            0,
            "starts_at",
            "Ce champ est obligatoire.",
        )
        self.assertFormsetError(
            response,
            "formset",
            0,
            "ends_at",
            "Ce champ est obligatoire.",
        )

    def test_geotime_step_date_fields_ends_at_must_not_be_before_starts_at(self):
        permit_request = factories.PermitRequestFactory(author=self.user.permitauthor)
        works_object_type = factories.WorksObjectTypeWithoutGeometryFactory(
            needs_date=True,
        )
        permit_request.works_object_types.set([works_object_type])

        today = date.today()
        starts_at = today + datetime.timedelta(days=(int(settings.MIN_START_DELAY) + 2))
        ends_at = today + datetime.timedelta(days=(int(settings.MIN_START_DELAY) + 1))
        self.geotime_step_formset_data.update(
            {
                "form-0-starts_at": [starts_at.strftime("%Y-%m-%d 14:00:00+02:00")],
                "form-0-ends_at": [ends_at.strftime("%Y-%m-%d 14:00:00+02:00")],
            }
        )

        response = self.client.post(
            reverse(
                "permits:permit_request_geo_time",
                kwargs={"permit_request_id": permit_request.pk},
            ),
            data=self.geotime_step_formset_data,
        )

        self.assertEqual(response.status_code, 200)
        self.assertFormsetError(
            response,
            "formset",
            0,
            None,
            "La date de fin doit être postérieure à la date de début.",
        )

    def test_geotime_step_only_geom_fields_appear_when_only_geom_is_required(self):
        permit_request = factories.PermitRequestFactory(author=self.user.permitauthor)
        works_object_type = factories.WorksObjectTypeFactory(
            has_geometry_point=True,
            has_geometry_line=True,
            has_geometry_polygon=True,
            needs_date=False,
        )
        permit_request.works_object_types.set([works_object_type])

        response = self.client.get(
            reverse(
                "permits:permit_request_geo_time",
                kwargs={"permit_request_id": permit_request.pk},
            )
        )
        parser = get_parser(response.content)

        self.assertEqual(response.status_code, 200)
        self.assertEqual(
            len(parser.select('textarea[name="form-0-geom"]')),
            1,
        )

        self.assertEqual(
            len(parser.select('input[name="form-0-starts_at"]')),
            0,
        )
        self.assertEqual(len(parser.select('input[name="form-0-ends_at"]')), 0)

    def test_geotime_step_date_and_geom_fields_appear_when_both_required(self):
        permit_request = factories.PermitRequestFactory(author=self.user.permitauthor)
        works_object_type = factories.WorksObjectTypeFactory(
            has_geometry_point=True,
            has_geometry_line=True,
            has_geometry_polygon=True,
            needs_date=True,
        )
        permit_request.works_object_types.set([works_object_type])

        response = self.client.get(
            reverse(
                "permits:permit_request_geo_time",
                kwargs={"permit_request_id": permit_request.pk},
            )
        )
        parser = get_parser(response.content)

        self.assertEqual(response.status_code, 200)
        self.assertEqual(
            len(parser.select('input[name="form-0-starts_at"]')),
            1,
        )
        self.assertEqual(len(parser.select('input[name="form-0-ends_at"]')), 1)
        self.assertEqual(
            len(parser.select('textarea[name="form-0-geom"]')),
            1,
        )

    def test_geotime_step_only_point_geom_field_appear_when_only_point_geom_type_is_required(
        self,
    ):
        permit_request = factories.PermitRequestFactory(author=self.user.permitauthor)
        works_object_type = factories.WorksObjectTypeFactory(
            has_geometry_point=True,
            has_geometry_line=False,
            has_geometry_polygon=False,
            needs_date=False,
        )
        permit_request.works_object_types.set([works_object_type])

        response = self.client.get(
            reverse(
                "permits:permit_request_geo_time",
                kwargs={"permit_request_id": permit_request.pk},
            )
        )
        parser = get_parser(response.content)

        self.assertEqual(response.status_code, 200)
        self.assertEqual(
            len(
                parser.select(
                    '#geometry-widget-id_form-0-geom input[data-interaction-type="MultiPoint"]'
                )
            ),
            1,
        )

        self.assertEqual(
            len(
                parser.select(
                    '#geometry-widget-id_form-0-geom input[data-interaction-type="MultiLineString"]'
                )
            ),
            0,
        )
        self.assertEqual(
            len(
                parser.select(
                    '#geometry-widget-id_form-0-geom input[data-interaction-type="MultiPolygon"]'
                )
            ),
            0,
        )

    def test_geotime_step_only_line_geom_field_appear_when_only_line_geom_type_is_required(
        self,
    ):
        permit_request = factories.PermitRequestFactory(author=self.user.permitauthor)
        works_object_type = factories.WorksObjectTypeFactory(
            has_geometry_point=False,
            has_geometry_line=True,
            has_geometry_polygon=False,
            needs_date=False,
        )
        permit_request.works_object_types.set([works_object_type])

        response = self.client.get(
            reverse(
                "permits:permit_request_geo_time",
                kwargs={"permit_request_id": permit_request.pk},
            )
        )
        parser = get_parser(response.content)

        self.assertEqual(response.status_code, 200)
        self.assertEqual(
            len(
                parser.select(
                    '#geometry-widget-id_form-0-geom input[data-interaction-type="MultiPoint"]'
                )
            ),
            0,
        )

        self.assertEqual(
            len(
                parser.select(
                    '#geometry-widget-id_form-0-geom input[data-interaction-type="MultiLineString"]'
                )
            ),
            1,
        )
        self.assertEqual(
            len(
                parser.select(
                    '#geometry-widget-id_form-0-geom input[data-interaction-type="MultiPolygon"]'
                )
            ),
            0,
        )

    def test_geotime_step_only_polygon_geom_field_appear_when_only_polygon_geom_type_is_required(
        self,
    ):
        permit_request = factories.PermitRequestFactory(author=self.user.permitauthor)
        works_object_type = factories.WorksObjectTypeFactory(
            has_geometry_point=False,
            has_geometry_line=False,
            has_geometry_polygon=True,
            needs_date=False,
        )
        permit_request.works_object_types.set([works_object_type])

        response = self.client.get(
            reverse(
                "permits:permit_request_geo_time",
                kwargs={"permit_request_id": permit_request.pk},
            )
        )
        parser = get_parser(response.content)

        self.assertEqual(response.status_code, 200)
        self.assertEqual(
            len(
                parser.select(
                    '#geometry-widget-id_form-0-geom input[data-interaction-type="MultiPoint"]'
                )
            ),
            0,
        )

        self.assertEqual(
            len(
                parser.select(
                    '#geometry-widget-id_form-0-geom input[data-interaction-type="MultiLineString"]'
                )
            ),
            0,
        )
        self.assertEqual(
            len(
                parser.select(
                    '#geometry-widget-id_form-0-geom input[data-interaction-type="MultiPolygon"]'
                )
            ),
            1,
        )

    def test_geotime_step_only_two_geom_field_appear_when_only_two_geom_type_are_required(
        self,
    ):
        permit_request = factories.PermitRequestFactory(author=self.user.permitauthor)
        works_object_type = factories.WorksObjectTypeFactory(
            has_geometry_point=True,
            has_geometry_line=False,
            has_geometry_polygon=True,
            needs_date=False,
        )
        permit_request.works_object_types.set([works_object_type])

        response = self.client.get(
            reverse(
                "permits:permit_request_geo_time",
                kwargs={"permit_request_id": permit_request.pk},
            )
        )
        parser = get_parser(response.content)

        self.assertEqual(response.status_code, 200)
        self.assertEqual(
            len(
                parser.select(
                    '#geometry-widget-id_form-0-geom input[data-interaction-type="MultiPoint"]'
                )
            ),
            1,
        )

        self.assertEqual(
            len(
                parser.select(
                    '#geometry-widget-id_form-0-geom input[data-interaction-type="MultiLineString"]'
                )
            ),
            0,
        )
        self.assertEqual(
            len(
                parser.select(
                    '#geometry-widget-id_form-0-geom input[data-interaction-type="MultiPolygon"]'
                )
            ),
            1,
        )

    def test_start_date_is_limited_by_work_object_types_with_biggest_start_delay(self):
        group = factories.SecretariatGroupFactory()
        work_object_type_1 = factories.WorksObjectTypeFactory(
            start_delay=3,
        )
        work_object_type_2 = factories.WorksObjectTypeFactory(
            start_delay=1,
        )

        permit_request = factories.PermitRequestGeoTimeFactory(
            permit_request=factories.PermitRequestFactory(
                administrative_entity=group.permitdepartment.administrative_entity,
                author=self.user.permitauthor,
                status=models.PermitRequest.STATUS_DRAFT,
            )
        ).permit_request

        permit_request.works_object_types.set([work_object_type_1, work_object_type_2])

        resulted_start_at = permit_request.get_min_starts_at().date()
        expected_start_at = date.today() + datetime.timedelta(days=3)

        self.assertEqual(resulted_start_at, expected_start_at)

    def test_start_date_limit_falls_back_to_setting(self):
        today = date.today()
        group = factories.SecretariatGroupFactory()
        work_object_type = factories.WorksObjectTypeFactory()

        permit_request = factories.PermitRequestGeoTimeFactory(
            permit_request=factories.PermitRequestFactory(
                administrative_entity=group.permitdepartment.administrative_entity,
                author=self.user.permitauthor,
                status=models.PermitRequest.STATUS_DRAFT,
            )
        ).permit_request

        permit_request.works_object_types.set([work_object_type])

        self.assertEqual(
            permit_request.get_min_starts_at().date(),
            today + datetime.timedelta(days=int(settings.MIN_START_DELAY)),
        )

    def test_start_date_cant_be_of_limit(self):
        permit_request = factories.PermitRequestFactory(author=self.user.permitauthor)
        works_object_type = factories.WorksObjectTypeWithoutGeometryFactory(
            needs_date=True,
            start_delay=3,
        )
        permit_request.works_object_types.set([works_object_type])
        today = date.today()
        start_at = today + datetime.timedelta(days=1)  # Must be >= 3 to be valid
        self.geotime_step_formset_data.update(
            {
                "form-0-starts_at": [start_at.strftime("%Y-%m-%d 14:00:00+02:00")],
                "form-0-ends_at": [start_at.strftime("%Y-%m-%d 16:00:00+02:00")],
            }
        )
        response = self.client.post(
            reverse(
                "permits:permit_request_geo_time",
                kwargs={"permit_request_id": permit_request.pk},
            ),
            data=self.geotime_step_formset_data,
        )
        self.assertIn("starts_at", response.context["formset"].errors[0])

    def test_start_date_limit_is_set_to_0(self):
        group = factories.SecretariatGroupFactory()
        work_object_type = factories.WorksObjectTypeFactory(start_delay=0)
        permit_request = factories.PermitRequestGeoTimeFactory(
            permit_request=factories.PermitRequestFactory(
                administrative_entity=group.permitdepartment.administrative_entity,
                author=self.user.permitauthor,
                status=models.PermitRequest.STATUS_DRAFT,
            )
        ).permit_request
        permit_request.works_object_types.set([work_object_type])

        self.assertEqual(permit_request.get_min_starts_at().date(), date.today())

    def test_summary_and_send_step_has_multiple_directive_fields_when_request_have_multiple_works_object_type(
        self,
    ):
        group = factories.SecretariatGroupFactory()
        first_works_object_type = factories.WorksObjectTypeFactory(
            directive=SimpleUploadedFile("file.pdf", "contents".encode()),
            directive_description="First directive description for a test",
            additional_information="First additional information for a test",
        )
        second_works_object_type = factories.WorksObjectTypeFactory(
            directive=SimpleUploadedFile("file.pdf", "contents".encode()),
            directive_description="Second directive description for a test",
            additional_information="Second additional information for a test",
        )

        permit_request = factories.PermitRequestGeoTimeFactory(
            permit_request=factories.PermitRequestFactory(
                administrative_entity=group.permitdepartment.administrative_entity,
                author=self.user.permitauthor,
                status=models.PermitRequest.STATUS_DRAFT,
            )
        ).permit_request

        permit_request.works_object_types.set(
            [first_works_object_type, second_works_object_type]
        )

        response = self.client.get(
            reverse(
                "permits:permit_request_submit",
                kwargs={"permit_request_id": permit_request.pk},
            )
        )

        parser = get_parser(response.content)

        self.assertEqual(
            len(parser.select("#legal-infos span.directive_description")),
            2,
        )

        self.assertEqual(
            len(parser.select("#legal-infos a.directive_file")),
            2,
        )

        self.assertEqual(
            len(parser.select("#legal-infos span.additional_information")),
            2,
        )

    def test_administrative_entity_is_filtered_by_tag(self):
        administrative_entities = [
            factories.PermitAdministrativeEntityFactory(tags=[tag])
            for tag in ["first", "second", "third"]
        ]
        works_object_types = models.WorksObjectType.objects.all()

        for administrative_entity in administrative_entities:
            administrative_entity.works_object_types.set(works_object_types)

        response = self.client.get(
            reverse("permits:permit_request_select_administrative_entity"),
            {"entityfilter": "first"},
            follow=True,
        )

        new_permit_request = models.PermitRequest.objects.last()

        parser = get_parser(response.content)
        content = response.content.decode()
        self.assertInHTML("Sélectionnez le ou les type(s)", content)
        self.assertRedirects(
            response,
            reverse(
                "permits:permit_request_select_types",
                kwargs={"permit_request_id": new_permit_request.id},
            ),
        )

        response2 = self.client.get(
            reverse(
                "permits:permit_request_select_administrative_entity",
                kwargs={"permit_request_id": new_permit_request.id},
            ),
            {"entityfilter": "first"},
            follow=True,
        )
        parser2 = get_parser(response2.content)
        content2 = response2.content.decode()
        element_parsed = parser2.select(".form-check-label")

        # Check that selected item is there
        self.assertEqual(1, len(element_parsed))
        # Check that filtered items are NOT there
        self.assertNotContains(response, administrative_entities[1].name)
        self.assertNotContains(response, administrative_entities[2].name)
        self.assertInHTML(administrative_entities[0].name, content2)

    def test_wrong_administrative_entity_tag_return_all_administratives_entities(self):
        administrative_entities = [
            factories.PermitAdministrativeEntityFactory(tags=[tag])
            for tag in ["first", "second", "third"]
        ]
        works_object_types = models.WorksObjectType.objects.all()

        for administrative_entity in administrative_entities:
            administrative_entity.works_object_types.set(works_object_types)

        response = self.client.get(
            reverse("permits:permit_request_select_administrative_entity"),
            {"entityfilter": "wrongtag"},
        )

        parser = get_parser(response.content)
        element_parsed = parser.select(".form-check-label")

        content = response.content.decode()

        self.assertEqual(3, len(element_parsed))
        self.assertInHTML(administrative_entities[0].name, content)
        self.assertInHTML(administrative_entities[1].name, content)
        self.assertInHTML(administrative_entities[2].name, content)

    def test_multiple_administrative_entity_tags_return_multiple_administratives_entities(
        self,
    ):
        administrative_entities = [
            factories.PermitAdministrativeEntityFactory(tags=[tag])
            for tag in ["first", "second", "third"]
        ]
        works_object_types = models.WorksObjectType.objects.all()

        for administrative_entity in administrative_entities:
            administrative_entity.works_object_types.set(works_object_types)

        response = self.client.get(
            reverse("permits:permit_request_select_administrative_entity"),
            {"entityfilter": ["first", "second"]},
        )

        parser = get_parser(response.content)
        element_parsed = parser.select(".form-check-label")

        content = response.content.decode()

        self.assertEqual(2, len(element_parsed))
        self.assertInHTML(administrative_entities[0].name, content)
        self.assertInHTML(administrative_entities[1].name, content)

    def test_work_type_is_filtered_by_tag(self):
        additional_works_type = factories.WorksTypeFactory()
        additional_works_objects = factories.WorksObjectFactory()

        models.WorksObjectType.objects.create(
            works_type=additional_works_type,
            works_object=additional_works_objects,
            is_public=True,
        )

        self.works_types[0].tags.add("work_type_a")
        self.works_types[1].tags.add("work_type_a")
        additional_works_type.tags.add("work_type_b")
        permit_request = factories.PermitRequestFactory(author=self.user.permitauthor)
        permit_request.administrative_entity.works_object_types.set(
            models.WorksObjectType.objects.all()
        )

        response = self.client.get(
            reverse(
                "permits:permit_request_select_types",
                kwargs={"permit_request_id": permit_request.pk},
            )
            + "?typefilter=work_type_a"
        )

        parser = get_parser(response.content)
        element_parsed = parser.select(".form-check-label")

        # Check that 2 types are visibles
        self.assertEqual(2, len(element_parsed))

    def test_work_type_is_not_filtered_by_bad_tag(self):
        additional_works_type = factories.WorksTypeFactory()
        additional_works_objects = factories.WorksObjectFactory()

        models.WorksObjectType.objects.create(
            works_type=additional_works_type,
            works_object=additional_works_objects,
            is_public=True,
        )

        self.works_types[0].tags.add("work_type_a")
        self.works_types[1].tags.add("work_type_a")
        additional_works_type.tags.add("work_type_b")
        permit_request = factories.PermitRequestFactory(author=self.user.permitauthor)
        permit_request.administrative_entity.works_object_types.set(
            models.WorksObjectType.objects.all()
        )

        response = self.client.get(
            reverse(
                "permits:permit_request_select_types",
                kwargs={"permit_request_id": permit_request.pk},
            )
            + "?typefilter=badtag"
        )

        parser = get_parser(response.content)
        element_parsed = parser.select(".form-check-label")

        # Check that 3 types are visibles
        self.assertEqual(3, len(element_parsed))

    def test_missing_mandatory_list_values_show_error(self):
        permit_request = factories.PermitRequestFactory(author=self.user.permitauthor)
        factories.WorksObjectTypeChoiceFactory(permit_request=permit_request)
        works_object_type = permit_request.works_object_types.first()
        permit_request.administrative_entity.works_object_types.set(
            permit_request.works_object_types.all()
        )
        list_single_prop = factories.WorksObjectPropertyFactory(
            input_type=models.WorksObjectProperty.INPUT_TYPE_LIST_SINGLE,
            choices="foo\nbar",
            is_mandatory=True,
        )
        list_multiple_prop = factories.WorksObjectPropertyFactory(
            input_type=models.WorksObjectProperty.INPUT_TYPE_LIST_MULTIPLE,
            choices="foo\nbar",
            is_mandatory=True,
        )
        for prop in [list_single_prop, list_multiple_prop]:
            prop.works_object_types.set(permit_request.works_object_types.all())

        data = {
            f"properties-{works_object_type.pk}_{list_single_prop.pk}": "",
        }

        response = self.client.post(
            reverse(
                "permits:permit_request_properties",
                kwargs={"permit_request_id": permit_request.pk},
            ),
            data=data,
        )
        self.assertFormError(
            response,
            "permit_request_form",
            f"{works_object_type.pk}_{list_single_prop.pk}",
            ["Ce champ est obligatoire."],
        )
        self.assertFormError(
            response,
            "permit_request_form",
            f"{works_object_type.pk}_{list_multiple_prop.pk}",
            ["Ce champ est obligatoire."],
        )

    def test_list_multiple_value_is_stored_as_list(self):
        permit_request = factories.PermitRequestFactory(author=self.user.permitauthor)
        factories.WorksObjectTypeChoiceFactory(permit_request=permit_request)
        works_object_type = permit_request.works_object_types.first()
        permit_request.administrative_entity.works_object_types.set(
            permit_request.works_object_types.all()
        )
        list_multiple_prop = factories.WorksObjectPropertyFactory(
            input_type=models.WorksObjectProperty.INPUT_TYPE_LIST_MULTIPLE,
            choices="foo\nbar",
        )
        list_multiple_prop.works_object_types.set(
            permit_request.works_object_types.all()
        )

        data = {
            f"properties-{works_object_type.pk}_{list_multiple_prop.pk}": [
                "foo",
                "bar",
            ],
        }

        response = self.client.post(
            reverse(
                "permits:permit_request_properties",
                kwargs={"permit_request_id": permit_request.pk},
            ),
            data=data,
        )
        self.assertEqual(
            services.get_property_value(
                models.WorksObjectPropertyValue.objects.first()
            ),
            ["foo", "bar"],
        )

    def test_list_single_value_is_stored_as_list(self):
        permit_request = factories.PermitRequestFactory(author=self.user.permitauthor)
        factories.WorksObjectTypeChoiceFactory(permit_request=permit_request)
        works_object_type = permit_request.works_object_types.first()
        permit_request.administrative_entity.works_object_types.set(
            permit_request.works_object_types.all()
        )
        list_multiple_prop = factories.WorksObjectPropertyFactory(
            input_type=models.WorksObjectProperty.INPUT_TYPE_LIST_MULTIPLE,
            choices="foo\nbar",
        )
        list_multiple_prop.works_object_types.set(
            permit_request.works_object_types.all()
        )

        data = {f"properties-{works_object_type.pk}_{list_multiple_prop.pk}": "foo"}

        response = self.client.post(
            reverse(
                "permits:permit_request_properties",
                kwargs={"permit_request_id": permit_request.pk},
            ),
            data=data,
        )
        self.assertEqual(
            services.get_property_value(
                models.WorksObjectPropertyValue.objects.first()
            ),
            ["foo"],
        )

    def test_input_is_restricted_to_list_values(self):
        permit_request = factories.PermitRequestFactory(author=self.user.permitauthor)
        factories.WorksObjectTypeChoiceFactory(permit_request=permit_request)
        works_object_type = permit_request.works_object_types.first()
        permit_request.administrative_entity.works_object_types.set(
            permit_request.works_object_types.all()
        )
        list_single_prop = factories.WorksObjectPropertyFactory(
            input_type=models.WorksObjectProperty.INPUT_TYPE_LIST_SINGLE,
            choices="foo\nbar",
            is_mandatory=True,
        )
        list_multiple_prop = factories.WorksObjectPropertyFactory(
            input_type=models.WorksObjectProperty.INPUT_TYPE_LIST_MULTIPLE,
            choices="foo\nbar",
            is_mandatory=True,
        )
        for prop in [list_single_prop, list_multiple_prop]:
            prop.works_object_types.set(permit_request.works_object_types.all())

        data = {
            f"properties-{works_object_type.pk}_{list_single_prop.pk}": "baz",
            f"properties-{works_object_type.pk}_{list_multiple_prop.pk}": ["baz"],
        }

        response = self.client.post(
            reverse(
                "permits:permit_request_properties",
                kwargs={"permit_request_id": permit_request.pk},
            ),
            data=data,
        )

        self.assertFormError(
            response,
            "permit_request_form",
            f"{works_object_type.pk}_{list_single_prop.pk}",
            ["Sélectionnez un choix valide. baz n’en fait pas partie."],
        )
        self.assertFormError(
            response,
            "permit_request_form",
            f"{works_object_type.pk}_{list_multiple_prop.pk}",
            ["Sélectionnez un choix valide. baz n’en fait pas partie."],
        )


class PermitRequestProlongationTestCase(LoggedInUserMixin, TestCase):
    def setUp(self):
        super().setUp()
        self.wot_normal = factories.WorksObjectTypeFactory()
        self.wot_normal_no_date = factories.WorksObjectTypeFactory(needs_date=False)
        self.wot_prolongable_no_date = factories.WorksObjectTypeFactory(
            needs_date=False,
            permit_duration=30,
        )
        self.wot_prolongable_with_date = factories.WorksObjectTypeFactory(
            needs_date=True,
            permit_duration=60,
        )
        self.wot_prolongable_no_date_with_reminder = factories.WorksObjectTypeFactory(
            needs_date=False,
            permit_duration=90,
            expiration_reminder=True,
            days_before_reminder=5,
        )
        self.wot_prolongable_with_date_and_reminder = factories.WorksObjectTypeFactory(
            needs_date=True,
            permit_duration=120,
            expiration_reminder=True,
            days_before_reminder=10,
        )

        secretary_group = factories.GroupFactory(name="Secrétariat")
        self.department = factories.PermitDepartmentFactory(
            group=secretary_group, is_backoffice=True
        )
        self.secretariat = factories.SecretariatUserFactory(
            groups=[secretary_group], email="secretary@geocity.ch"
        )

    def test_user_cannot_request_permit_prolongation_if_permit_is_not_prolongable(
        self,
    ):
        permit_request = factories.PermitRequestFactory(
            author=self.user.permitauthor,
            status=models.PermitRequest.STATUS_APPROVED,
        )
        permit_request.works_object_types.set([self.wot_normal])
        factories.PermitRequestGeoTimeFactory(permit_request=permit_request)

        # Permit list
        response = self.client.get(
            reverse(
                "permits:permit_requests_list",
            )
        )
        parser = get_parser(response.content)
        self.assertEqual(response.status_code, 200)
        self.assertNotContains(response, "Demander une prolongation")

        # Prolongation form
        response = self.client.get(
            reverse(
                "permits:permit_request_prolongation",
                kwargs={"permit_request_id": permit_request.pk},
            ),
            follow=True,
        )
        parser = get_parser(response.content)
        alert = parser.find(
            "div", string="La demande de permis ne peut pas être prolongée."
        )
        self.assertEqual(response.status_code, 200)
        self.assertEqual(1, len(alert))
        self.assertNotContains(response, "Demander une prolongation")

    def test_user_cannot_request_permit_prolongation_if_it_prolongation_is_processing(
        self,
    ):
        permit_request = factories.PermitRequestFactory(
            author=self.user.permitauthor,
            status=models.PermitRequest.STATUS_PROCESSING,
            prolongation_status=models.PermitRequest.PROLONGATION_STATUS_PENDING,
            prolongation_date=timezone.now() + datetime.timedelta(days=90),
        )
        permit_request.works_object_types.set([self.wot_prolongable_with_date])
        factories.PermitRequestGeoTimeFactory(permit_request=permit_request)

        # Prolongation form
        response = self.client.get(
            reverse(
                "permits:permit_request_prolongation",
                kwargs={"permit_request_id": permit_request.pk},
            ),
            follow=True,
        )
        parser = get_parser(response.content)
        regex = re.compile(
            r"^Une demande de prolongation pour le permis #[0-9]* est en attente ou a été refusée."
        )
        alert = parser.find("div", string=regex)

        self.assertEqual(response.status_code, 200)
        self.assertEqual(1, len(alert))
        self.assertNotContains(response, "Demander une prolongation")

    def test_user_cannot_request_permit_prolongation_if_it_has_been_rejected(
        self,
    ):
        permit_request = factories.PermitRequestFactory(
            author=self.user.permitauthor,
            status=models.PermitRequest.STATUS_AWAITING_SUPPLEMENT,
            prolongation_status=models.PermitRequest.PROLONGATION_STATUS_REJECTED,
            prolongation_date=timezone.now() + datetime.timedelta(days=90),
        )
        permit_request.works_object_types.set([self.wot_prolongable_with_date])
        factories.PermitRequestGeoTimeFactory(permit_request=permit_request)

        # Prolongation form
        response = self.client.get(
            reverse(
                "permits:permit_request_prolongation",
                kwargs={"permit_request_id": permit_request.pk},
            ),
            follow=True,
        )
        parser = get_parser(response.content)
        regex = re.compile(
            r"^Une demande de prolongation pour le permis #[0-9]* est en attente ou a été refusée."
        )
        alert = parser.find("div", string=regex)

        self.assertEqual(response.status_code, 200)
        self.assertEqual(1, len(alert))
        self.assertNotContains(response, "Demander une prolongation")

    def test_secretariat_cannot_request_permit_prolongation_via_form_if_it_is_not_the_permit_author(
        self,
    ):
        permit_request = factories.PermitRequestFactory(
            author=self.user.permitauthor,
            status=models.PermitRequest.STATUS_AWAITING_SUPPLEMENT,
        )
        permit_request.works_object_types.set(
            [self.wot_prolongable_no_date_with_reminder]
        )
        factories.PermitRequestGeoTimeFactory(permit_request=permit_request)

        permit_request.administrative_entity.departments.set([self.department])

        self.client.login(username=self.secretariat, password="password")

        # Prolongation form
        response = self.client.get(
            reverse(
                "permits:permit_request_prolongation",
                kwargs={"permit_request_id": permit_request.pk},
            ),
            follow=True,
        )

        parser = get_parser(response.content)
        regex = re.compile(
            r"^Vous ne pouvez pas demander une prolongation pour le permis"
        )
        alert = parser.find("div", string=regex)

        self.assertEqual(response.status_code, 200)
        self.assertEqual(1, len(alert))
        self.assertNotContains(response, "Demander une prolongation")

    def test_user_can_request_permit_prolongation(
        self,
    ):
        permit_request = factories.PermitRequestFactory(
            author=self.user.permitauthor, status=models.PermitRequest.STATUS_APPROVED
        )
        permit_request.works_object_types.set(
            [self.wot_prolongable_with_date_and_reminder]
        )
        factories.PermitRequestGeoTimeFactory(permit_request=permit_request)
        permit_request.administrative_entity.departments.set([self.department])

        # Prolongation form
        response = self.client.get(
            reverse(
                "permits:permit_request_prolongation",
                kwargs={"permit_request_id": permit_request.pk},
            ),
        )
        parser = get_parser(response.content)

        title = parser.find("h3", string="Demande de prolongation de permis")
        widget = parser.find(
            "input",
            title="Cliquer sur le champ et sélectionner la nouvelle date de fin planifiée",
        )
        self.assertEqual(1, len(title))
        self.assertEqual("id_prolongation_date", widget.get("id"))

        # Post
        prolongation_date = timezone.now() + datetime.timedelta(days=90)
        response = self.client.post(
            reverse(
                "permits:permit_request_prolongation",
                kwargs={"permit_request_id": permit_request.pk},
            ),
            follow=True,
            data={"prolongation_date": prolongation_date},
        )
        parser = get_parser(response.content)
        regex = re.compile(r"^Prolongation en attente")
        icon_prolongation_processing = parser.findAll("i", title=regex)
        icon_permit_expired = parser.findAll("i", title="Demande échue")
        expected_subject_regex = re.compile(
            r"Une demande de prolongation vient d'être soumise"
        )

        permit_request.refresh_from_db()

        self.assertRedirects(response, reverse("permits:permit_requests_list"))
        self.assertEqual(response.status_code, 200)
        self.assertEqual(1, len(icon_prolongation_processing))
        self.assertEqual(1, len(icon_permit_expired))
        self.assertEqual(
            models.PermitRequest.PROLONGATION_STATUS_PENDING,
            permit_request.prolongation_status,
        )
        self.assertEqual(prolongation_date, permit_request.prolongation_date)
        # Emails
        self.assertIn("secretary@geocity.ch", mail.outbox[0].to)
        self.assertRegex(mail.outbox[0].subject, expected_subject_regex)
        self.assertRegex(mail.outbox[0].message().as_string(), expected_subject_regex)

    def test_permit_prolongation_request_must_be_after_original_end_date(
        self,
    ):
        permit_request = factories.PermitRequestFactory(
            author=self.user.permitauthor, status=models.PermitRequest.STATUS_APPROVED
        )
        permit_request.works_object_types.set(
            [self.wot_prolongable_with_date_and_reminder]
        )
        factories.PermitRequestGeoTimeFactory(
            permit_request=permit_request,
            starts_at=timezone.now() - datetime.timedelta(days=30),
            ends_at=timezone.now(),
        )

        # Post

        response = self.client.post(
            reverse(
                "permits:permit_request_prolongation",
                kwargs={"permit_request_id": permit_request.pk},
            ),
            follow=True,
            data={"prolongation_date": timezone.now() - datetime.timedelta(days=1)},
        )

        self.assertEqual(response.status_code, 200)
        self.assertContains(
            response,
            "La date de prolongation doit être postérieure à la date originale de fin",
        )

    # TESTS FOR THE SECRETARIAT
    def test_secretariat_can_prolonge_or_permit_request_without_user_asking(
        self,
    ):
        permit_request = factories.PermitRequestFactory(
            author=self.user.permitauthor,
            status=models.PermitRequest.STATUS_APPROVED,
        )
        permit_request.works_object_types.set([self.wot_prolongable_with_date])
        factories.PermitRequestGeoTimeFactory(permit_request=permit_request)
        permit_request.administrative_entity.departments.set([self.department])
        self.client.login(username=self.secretariat, password="password")

        # Prolongation form on permit details
        response = self.client.get(
            reverse(
                "permits:permit_request_detail",
                kwargs={"permit_request_id": permit_request.pk},
            ),
            follow=True,
        )

        parser = get_parser(response.content)

        prolong_form_div = parser.find("div", id="prolong")
        prolong_form = prolong_form_div.find("form")
        no_requested_prolongation_msg = prolong_form.find("small")

        self.assertEqual(response.status_code, 200)
        self.assertEqual(1, len(no_requested_prolongation_msg))

        # Post the form
        prolongation_date = timezone.now() + datetime.timedelta(days=90)

        response = self.client.post(
            reverse(
                "permits:permit_request_detail",
                kwargs={"permit_request_id": permit_request.pk},
            ),
            follow=True,
            data={
                "prolongation_date": prolongation_date,
                "prolongation_status": models.PermitRequest.PROLONGATION_STATUS_APPROVED,
                "prolongation_comment": "Prolonged! I got the power!",
                "action": models.ACTION_PROLONG,
            },
        )
        permit_request.refresh_from_db()

        parser = get_parser(response.content)

        regex = re.compile(r"^Prolongation en attente")
        icon_prolongation_processing = parser.findAll("i", title=regex)
        icon_prolongation_approved = parser.findAll("i", title="Demande renouvelée")
        expected_subject_regex = re.compile(
            r"^Votre demande #[0-9]* a bien été prolongée."
        )

        self.assertEqual(response.status_code, 200)
        self.assertRedirects(response, reverse("permits:permit_requests_list"))
        self.assertEqual(0, len(icon_prolongation_processing))
        self.assertEqual(1, len(icon_prolongation_approved))
        self.assertEqual(
            models.PermitRequest.PROLONGATION_STATUS_APPROVED,
            permit_request.prolongation_status,
        )
        self.assertEqual(prolongation_date, permit_request.prolongation_date)
        self.assertEqual(
            "Prolonged! I got the power!", permit_request.prolongation_comment
        )

        self.assertIn("user@test.com", mail.outbox[0].to)
        self.assertRegex(mail.outbox[0].subject, expected_subject_regex)
        self.assertIn(
            "Nous vous informons que votre demande de prolongation a été traitée.",
            mail.outbox[0].message().as_string(),
        )

    def test_secretariat_can_reject_permit_request(
        self,
    ):
        permit_request = factories.PermitRequestFactory(
            author=self.user.permitauthor,
            status=models.PermitRequest.STATUS_APPROVED,
        )
        permit_request.works_object_types.set([self.wot_prolongable_with_date])
        factories.PermitRequestGeoTimeFactory(permit_request=permit_request)
        permit_request.administrative_entity.departments.set([self.department])
        self.client.login(username=self.secretariat, password="password")

        # Post the form
        prolongation_date = timezone.now() + datetime.timedelta(days=90)

        response = self.client.post(
            reverse(
                "permits:permit_request_detail",
                kwargs={"permit_request_id": permit_request.pk},
            ),
            follow=True,
            data={
                "prolongation_date": prolongation_date,
                "prolongation_status": models.PermitRequest.PROLONGATION_STATUS_REJECTED,
                "prolongation_comment": "Rejected! Because I say so!",
                "action": models.ACTION_PROLONG,
            },
        )
        permit_request.refresh_from_db()

        parser = get_parser(response.content)

        regex = re.compile(r"^Prolongation en attente")
        icon_prolongation_processing = parser.findAll("i", title=regex)
        icon_prolongation_rejected = parser.findAll("i", title="Prolongation refusée")
        expected_subject_regex = re.compile(
            r"^La prolongation de votre demande #[0-9]* a été refusée."
        )

        self.assertEqual(response.status_code, 200)
        self.assertRedirects(response, reverse("permits:permit_requests_list"))
        self.assertEqual(0, len(icon_prolongation_processing))
        self.assertEqual(1, len(icon_prolongation_rejected))
        self.assertEqual(
            models.PermitRequest.PROLONGATION_STATUS_REJECTED,
            permit_request.prolongation_status,
        )
        self.assertEqual(prolongation_date, permit_request.prolongation_date)
        self.assertEqual(
            "Rejected! Because I say so!", permit_request.prolongation_comment
        )

        self.assertRegex(mail.outbox[0].subject, expected_subject_regex)
        self.assertIn(
            "Nous vous informons que votre demande de prolongation a été traitée.",
            mail.outbox[0].message().as_string(),
        )

    def test_secretariat_prolonge_form_is_disabled_on_bad_permit_request_status(
        self,
    ):
        permit_request = factories.PermitRequestFactory(
            author=self.user.permitauthor,
            status=models.PermitRequest.STATUS_RECEIVED,
        )
        permit_request.works_object_types.set([self.wot_prolongable_with_date])
        factories.PermitRequestGeoTimeFactory(permit_request=permit_request)
        permit_request.administrative_entity.departments.set([self.department])
        self.client.login(username=self.secretariat, password="password")

        # Prolongation form on permit details
        response = self.client.get(
            reverse(
                "permits:permit_request_detail",
                kwargs={"permit_request_id": permit_request.pk},
            ),
        )

        parser = get_parser(response.content)
        prolong_form_div = parser.find("div", id="prolong")
        prolong_form = prolong_form_div.find("form")
        self.assertTrue("disabled" in str(prolong_form))
        self.assertEqual(response.status_code, 200)

    def test_user_cannot_see_prolongation_icons_nor_info_if_expired_permit_is_draft(
        self,
    ):
        # Draft - No action icons - No expired/renew icons

        permit_request_draft = factories.PermitRequestFactory(
            validated_at=timezone.now(),
            status=models.PermitRequest.STATUS_DRAFT,
            author=self.user.permitauthor,
        )
        permit_request_draft.works_object_types.set([self.wot_normal])
        ends_at_draft = timezone.now()
        factories.PermitRequestGeoTimeFactory(
            permit_request=permit_request_draft,
            starts_at=timezone.now() - datetime.timedelta(days=30),
            ends_at=ends_at_draft,
        )
        response = self.client.get(
            reverse(
                "permits:permit_requests_list",
            )
        )
        parser = get_parser(response.content)

        info_expired_permits = parser.findAll("i", title="Demande échue")
        info_prolonged_permits = parser.findAll("i", title="Demande renouvelée")
        action_request_prolongation = parser.findAll(
            "a", title="Demander une prolongation"
        )
        action_prolongation_requested = parser.findAll(
            "i", title=re.compile(r"Prolongation en attente")
        )
        action_prolongation_rejected = parser.findAll("i", title="Prolongation refusée")

        self.assertEqual(response.status_code, 200)
        self.assertEqual(0, len(info_expired_permits))
        self.assertEqual(0, len(info_prolonged_permits))
        self.assertEqual(0, len(action_request_prolongation))
        self.assertEqual(0, len(action_prolongation_requested))
        self.assertEqual(0, len(action_prolongation_rejected))

    def test_user_can_see_prolongation_icons_if_permit_is_about_to_expire(
        self,
    ):
        # Expired within delay of reminder  - Action icon - No expired/renew icons
        permit_request_expired = factories.PermitRequestFactory(
            validated_at=timezone.now(),
            status=models.PermitRequest.STATUS_APPROVED,
            author=self.user.permitauthor,
        )
        permit_request_expired.works_object_types.set(
            [self.wot_prolongable_with_date_and_reminder]
        )
        ends_at_expired = timezone.now() + datetime.timedelta(days=5)
        factories.PermitRequestGeoTimeFactory(
            permit_request=permit_request_expired,
            starts_at=timezone.now() - datetime.timedelta(days=120),
            ends_at=ends_at_expired,
        )

        response = self.client.get(
            reverse(
                "permits:permit_requests_list",
            )
        )
        parser = get_parser(response.content)

        info_expired_permits = parser.findAll("i", title="Demande échue")
        info_prolonged_permits = parser.findAll("i", title="Demande renouvelée")
        action_request_prolongation = parser.findAll(
            "a", title="Demander une prolongation"
        )
        action_prolongation_requested = parser.findAll(
            "i", title=re.compile(r"Prolongation en attente")
        )
        action_prolongation_rejected = parser.findAll("i", title="Prolongation refusée")

        self.assertEqual(response.status_code, 200)
        self.assertEqual(0, len(info_expired_permits))
        self.assertEqual(0, len(info_prolonged_permits))
        self.assertEqual(1, len(action_request_prolongation))
        self.assertEqual(0, len(action_prolongation_requested))
        self.assertEqual(0, len(action_prolongation_rejected))

    def test_user_can_see_prolongation_info_icons_if_permit_is_prolonged(
        self,
    ):
        # Prolonged  - No action icons - Renew icons - Date fin = prolongation_date
        prolongation_date_prolonged = timezone.now() + datetime.timedelta(days=365)
        permit_request_prolonged = factories.PermitRequestFactory(
            validated_at=timezone.now(),
            status=models.PermitRequest.STATUS_APPROVED,
            author=self.user.permitauthor,
            prolongation_date=prolongation_date_prolonged,
            prolongation_status=models.PermitRequest.PROLONGATION_STATUS_APPROVED,
        )
        permit_request_prolonged.works_object_types.set(
            [self.wot_prolongable_with_date_and_reminder]
        )
        ends_at_prolonged = timezone.now() + datetime.timedelta(days=5)
        factories.PermitRequestGeoTimeFactory(
            permit_request=permit_request_prolonged,
            starts_at=timezone.now() - datetime.timedelta(days=120),
            ends_at=ends_at_prolonged,
        )

        response = self.client.get(
            reverse(
                "permits:permit_requests_list",
            )
        )
        parser = get_parser(response.content)

        info_expired_permits = parser.findAll("i", title="Demande échue")
        info_prolonged_permits = parser.findAll("i", title="Demande renouvelée")
        action_request_prolongation = parser.findAll(
            "a", title="Demander une prolongation"
        )
        action_prolongation_requested = parser.findAll(
            "i", title=re.compile(r"Prolongation en attente")
        )
        action_prolongation_rejected = parser.findAll("i", title="Prolongation refusée")

        self.assertEqual(response.status_code, 200)
        self.assertEqual(0, len(info_expired_permits))
        self.assertEqual(1, len(info_prolonged_permits))
        self.assertEqual(0, len(action_request_prolongation))
        self.assertEqual(0, len(action_prolongation_requested))
        self.assertEqual(0, len(action_prolongation_rejected))

    def test_user_can_see_prolongation_info_icons_if_permit_prolongation_is_requested(
        self,
    ):

        # Prolongation Requested
        prolongation_date_requested = timezone.now() + datetime.timedelta(days=365)
        permit_request_prolongation_requested = factories.PermitRequestFactory(
            validated_at=timezone.now(),
            status=models.PermitRequest.STATUS_APPROVED,
            author=self.user.permitauthor,
            prolongation_date=prolongation_date_requested,
            prolongation_status=models.PermitRequest.PROLONGATION_STATUS_PENDING,
        )
        permit_request_prolongation_requested.works_object_types.set(
            [self.wot_prolongable_no_date_with_reminder]
        )
        ends_at_requested = timezone.now() + datetime.timedelta(days=4)
        factories.PermitRequestGeoTimeFactory(
            permit_request=permit_request_prolongation_requested,
            starts_at=timezone.now() - datetime.timedelta(days=120),
            ends_at=ends_at_requested,
        )

        response = self.client.get(
            reverse(
                "permits:permit_requests_list",
            )
        )
        parser = get_parser(response.content)

        info_expired_permits = parser.findAll("i", title="Demande échue")
        info_prolonged_permits = parser.findAll("i", title="Demande renouvelée")
        action_request_prolongation = parser.findAll(
            "a", title="Demander une prolongation"
        )
        action_prolongation_requested = parser.findAll(
            "i", title=re.compile(r"Prolongation en attente")
        )
        action_prolongation_rejected = parser.findAll("i", title="Prolongation refusée")

        self.assertEqual(response.status_code, 200)
        self.assertEqual(0, len(info_expired_permits))
        self.assertEqual(0, len(info_prolonged_permits))
        self.assertEqual(0, len(action_request_prolongation))
        self.assertEqual(1, len(action_prolongation_requested))
        self.assertEqual(0, len(action_prolongation_rejected))

    def test_user_can_see_prolongation_info_icons_if_permit_prolongation_is_rejected(
        self,
    ):

        # Prolongation Rejected
        prolongation_date_rejected = timezone.now() + datetime.timedelta(days=300)
        permit_request_prolongation_rejected = factories.PermitRequestFactory(
            validated_at=timezone.now(),
            status=models.PermitRequest.STATUS_APPROVED,
            author=self.user.permitauthor,
            prolongation_date=prolongation_date_rejected,
            prolongation_status=models.PermitRequest.PROLONGATION_STATUS_REJECTED,
        )
        permit_request_prolongation_rejected.works_object_types.set(
            [self.wot_prolongable_no_date_with_reminder]
        )
        ends_at_rejected = timezone.now() - datetime.timedelta(days=3)
        factories.PermitRequestGeoTimeFactory(
            permit_request=permit_request_prolongation_rejected,
            starts_at=timezone.now() - datetime.timedelta(days=120),
            ends_at=ends_at_rejected,
        )

        response = self.client.get(
            reverse(
                "permits:permit_requests_list",
            )
        )
        parser = get_parser(response.content)

        info_expired_permits = parser.findAll("i", title="Demande échue")
        info_prolonged_permits = parser.findAll("i", title="Demande renouvelée")
        action_request_prolongation = parser.findAll(
            "a", title="Demander une prolongation"
        )
        action_prolongation_requested = parser.findAll(
            "i", title=re.compile(r"Prolongation en attente")
        )
        action_prolongation_rejected = parser.findAll("i", title="Prolongation refusée")

        self.assertEqual(response.status_code, 200)
        self.assertEqual(1, len(info_expired_permits))
        self.assertEqual(0, len(info_prolonged_permits))
        self.assertEqual(0, len(action_request_prolongation))
        self.assertEqual(0, len(action_prolongation_requested))
        self.assertEqual(1, len(action_prolongation_rejected))

    def test_secretariat_can_see_prolongation_buttons_if_wot_has_prolongation_enabled(
        self,
    ):

        permit_request = factories.PermitRequestFactory(
            status=models.PermitRequest.STATUS_APPROVED,
        )
        permit_request.works_object_types.set([self.wot_prolongable_with_date])
        permit_request.administrative_entity.departments.set([self.department])
        self.client.login(username=self.secretariat, password="password")

        response = self.client.get(
            reverse(
                "permits:permit_request_detail",
                kwargs={"permit_request_id": permit_request.pk},
            )
        )
        parser = get_parser(response.content)

        self.assertEqual(response.status_code, 200)
        self.assertEqual(
            len(parser.select(".tab-pane#prolong button")),
            2,
        )

    def test_secretariat_can_see_prolongation_buttons_if_at_least_one_wot_has_prolongation_enabled(
        self,
    ):

        permit_request = factories.PermitRequestFactory(
            status=models.PermitRequest.STATUS_APPROVED,
        )
        permit_request.works_object_types.set(
            [self.wot_prolongable_with_date, self.wot_normal]
        )
        permit_request.administrative_entity.departments.set([self.department])
        self.client.login(username=self.secretariat, password="password")

        response = self.client.get(
            reverse(
                "permits:permit_request_detail",
                kwargs={"permit_request_id": permit_request.pk},
            )
        )
        parser = get_parser(response.content)

        self.assertEqual(response.status_code, 200)
        self.assertEqual(
            len(parser.select(".tab-pane#prolong button")),
            2,
        )

    def test_secretariat_cannot_see_prolongation_buttons_if_wot_has_not_prolongation_enabled(
        self,
    ):

        permit_request = factories.PermitRequestFactory(
            status=models.PermitRequest.STATUS_APPROVED,
        )
        permit_request.works_object_types.set([self.wot_normal])
        permit_request.administrative_entity.departments.set([self.department])
        self.client.login(username=self.secretariat, password="password")

        response = self.client.get(
            reverse(
                "permits:permit_request_detail",
                kwargs={"permit_request_id": permit_request.pk},
            )
        )
        parser = get_parser(response.content)

        self.assertEqual(response.status_code, 200)
        self.assertEqual(
            len(parser.select(".tab-pane#prolong button")),
            0,
        )


class PermitRequestActorsTestCase(LoggedInUserMixin, TestCase):
    def setUp(self):
        super().setUp()

        self.test_formset_data = {
            "form-TOTAL_FORMS": ["1"],
            "form-INITIAL_FORMS": ["0"],
            "form-MIN_NUM_FORMS": ["0"],
            "form-MAX_NUM_FORMS": ["1000"],
            "creditor_type": [""],
            "form-0-actor_type": "",
            "form-0-first_name": ["John"],
            "form-0-last_name": ["Doe"],
            "form-0-phone": ["000 000 00 00"],
            "form-0-email": ["john@doe.com"],
            "form-0-address": ["Main street 1"],
            "form-0-zipcode": ["2000"],
            "form-0-city": ["City"],
            "form-0-company_name": [""],
            "form-0-vat_number": [""],
            "form-0-id": [""],
        }

    def test_permitrequestactor_creates(self):
        works_object_type = factories.WorksObjectTypeFactory()
        works_type = works_object_type.works_type

        actor_required = factories.PermitActorTypeFactory(
            is_mandatory=True, works_type=works_type
        )

        self.test_formset_data["form-0-actor_type"] = actor_required.type

        permit_request = factories.PermitRequestFactory(
            author=self.user.permitauthor, status=models.PermitRequest.STATUS_DRAFT
        )

        permit_request.administrative_entity.works_object_types.set([works_object_type])
        permit_request.works_object_types.set([works_object_type])
        prop = factories.WorksObjectPropertyFactory()
        prop.works_object_types.set([works_object_type])

        self.client.post(
            reverse(
                "permits:permit_request_actors",
                kwargs={"permit_request_id": permit_request.pk},
            ),
            data=self.test_formset_data,
        )

        actors = list(permit_request.actors.all())
        self.assertEqual(len(actors), 1, "Expected 1 actor created")
        self.assertEqual(actors[0].first_name, "John")

    def test_permitrequestactor_required_cannot_have_empty_field(self):
        works_object_type = factories.WorksObjectTypeFactory()
        works_type = works_object_type.works_type

        actor_required = factories.PermitActorTypeFactory(
            is_mandatory=True, works_type=works_type
        )

        self.test_formset_data["form-0-actor_type"] = actor_required.type

        permit_request = factories.PermitRequestFactory(
            author=self.user.permitauthor, status=models.PermitRequest.STATUS_DRAFT
        )

        permit_request.administrative_entity.works_object_types.set([works_object_type])
        permit_request.works_object_types.set([works_object_type])
        prop = factories.WorksObjectPropertyFactory()
        prop.works_object_types.set([works_object_type])

        self.test_formset_data["form-0-last_name"] = ""

        response = self.client.post(
            reverse(
                "permits:permit_request_actors",
                kwargs={"permit_request_id": permit_request.pk},
            ),
            follow=True,
            data=self.test_formset_data,
        )

        permit_request.refresh_from_db()
        # Check that no actor was saved for this permit
        self.assertEqual(permit_request.actors.count(), 0)
        # Check that if form not valid, it does not redirect
        self.assertEqual(response.status_code, 200)

    def test_permitrequestactor_creditor_field_is_hidden_if_wot_is_not_paid(self):
        works_object_type = factories.WorksObjectTypeFactory(requires_payment=False)
        works_type = works_object_type.works_type

        factories.PermitActorTypeFactory(is_mandatory=True, works_type=works_type)

        permit_request = factories.PermitRequestFactory(
            author=self.user.permitauthor, status=models.PermitRequest.STATUS_DRAFT
        )

        permit_request.works_object_types.set([works_object_type])

        response = self.client.get(
            reverse(
                "permits:permit_request_actors",
                kwargs={"permit_request_id": permit_request.pk},
            ),
            follow=True,
        )

        parser = get_parser(response.content)

        self.assertEqual(
            len(parser.findAll(text=re.compile("Renseignez les contacts"))), 1
        )
        self.assertIsNone(parser.find(id="id_creditor_type"))
        self.assertEqual(
            len(
                parser.findAll(
                    text=re.compile(
                        "Adresse de facturation si différente de celle de l'auteur"
                    )
                )
            ),
            0,
        )

    def test_permitrequestactor_creditor_field_is_shown_if_at_least_one_wot_requires_payment(
        self,
    ):

        free_works_object_types = factories.WorksObjectTypeFactory.create_batch(
            2, requires_payment=False
        )
        paid_works_object_type = factories.WorksObjectTypeFactory(requires_payment=True)
        works_types = [wt.works_type for wt in free_works_object_types] + [
            paid_works_object_type.works_type
        ]

        for wt in works_types:
            factories.PermitActorTypeFactory(is_mandatory=True, works_type=wt)

        permit_request = factories.PermitRequestFactory(
            author=self.user.permitauthor, status=models.PermitRequest.STATUS_DRAFT
        )

        permit_request.works_object_types.set(
            free_works_object_types + [paid_works_object_type]
        )

        response = self.client.get(
            reverse(
                "permits:permit_request_actors",
                kwargs={"permit_request_id": permit_request.pk},
            ),
            follow=True,
        )

        parser = get_parser(response.content)

        self.assertEqual(
            len(parser.findAll(text=re.compile("Renseignez les contacts"))), 1
        )
        self.assertGreaterEqual(len(parser.find(id="id_creditor_type")), 1)
        self.assertEqual(
            len(
                parser.findAll(
                    text=re.compile(
                        "Adresse de facturation si différente de celle de l'auteur"
                    )
                )
            ),
            1,
        )


class PermitRequestUpdateTestCase(LoggedInUserMixin, TestCase):
    def setUp(self):
        super().setUp()
        self.permit_request = factories.PermitRequestFactory(
            author=self.user.permitauthor
        )
        factories.WorksObjectTypeChoiceFactory.create_batch(
            3, permit_request=self.permit_request
        )
        self.permit_request.administrative_entity.works_object_types.set(
            self.permit_request.works_object_types.all()
        )

    def test_types_step_submit_shows_new_objects(self):
        new_works_object_type = factories.WorksObjectTypeFactory()

        new_works_object_type.administrative_entities.set(
            [self.permit_request.administrative_entity]
        )

        response = self.client.post(
            reverse(
                "permits:permit_request_select_types",
                kwargs={"permit_request_id": self.permit_request.pk},
            ),
            follow=True,
            data={
                "types": get_permit_request_works_types_ids(self.permit_request)
                + [new_works_object_type.works_type.pk]
            },
        )

        self.assertContains(response, new_works_object_type.works_type)

    def test_types_step_submit_removes_deselected_types_from_permit_request(self):
        works_object_type_id = get_permit_request_works_types_ids(self.permit_request)[
            0
        ]

        self.client.post(
            reverse(
                "permits:permit_request_select_types",
                kwargs={"permit_request_id": self.permit_request.pk},
            ),
            data={"types": works_object_type_id},
        )

        self.permit_request.refresh_from_db()

        self.assertEqual(models.PermitRequest.objects.count(), 1)
        self.assertEqual(
            get_permit_request_works_types_ids(self.permit_request),
            [works_object_type_id],
        )

    def test_objects_step_submit_updates_permit_request(self):
        new_works_object_type = factories.WorksObjectTypeFactory()
        self.permit_request.administrative_entity.works_object_types.add(
            new_works_object_type
        )
        current_works_object_types = list(self.permit_request.works_object_types.all())
        current_works_object_types_dict = to_works_objects_dict(
            current_works_object_types
        )
        new_works_object_types_dict = to_works_objects_dict([new_works_object_type])
        works_types_ids = get_permit_request_works_types_ids(self.permit_request) + [
            new_works_object_type.works_type.pk
        ]
        types_param = urllib.parse.urlencode({"types": works_types_ids}, doseq=True)

        self.client.post(
            (
                reverse(
                    "permits:permit_request_select_objects",
                    kwargs={"permit_request_id": self.permit_request.pk},
                )
                + "?"
                + types_param
            ),
            data={**current_works_object_types_dict, **new_works_object_types_dict},
        )

        self.permit_request.refresh_from_db()

        self.assertEqual(models.PermitRequest.objects.count(), 1)
        self.assertEqual(
            set(self.permit_request.works_object_types.all()),
            set(current_works_object_types + [new_works_object_type]),
        )

    def test_properties_step_submit_updates_permit_request(self):
        new_prop = factories.WorksObjectPropertyFactory()
        new_prop.works_object_types.set(self.permit_request.works_object_types.all())
        data = {
            "properties-{}_{}".format(
                works_object_type.pk, new_prop.pk
            ): "value-{}".format(works_object_type.pk)
            for works_object_type in self.permit_request.works_object_types.all()
        }
        self.client.post(
            reverse(
                "permits:permit_request_properties",
                kwargs={"permit_request_id": self.permit_request.pk},
            ),
            data=data,
        )

        self.assertEqual(
            set(
                item["val"]
                for item in services.get_properties_values(
                    self.permit_request
                ).values_list("value", flat=True)
            ),
            set(data.values()),
        )

    def test_missing_mandatory_address_property_gives_invalid_feedback(self):
        permit_request = factories.PermitRequestFactory(author=self.user.permitauthor)
        factories.WorksObjectTypeChoiceFactory(permit_request=permit_request)
        permit_request.administrative_entity.works_object_types.set(
            permit_request.works_object_types.all()
        )
        prop = factories.WorksObjectPropertyFactoryTypeAddress(
            input_type=models.WorksObjectProperty.INPUT_TYPE_ADDRESS, is_mandatory=True
        )
        prop.works_object_types.set(permit_request.works_object_types.all())

        data = {
            "properties-{}_{}".format(works_object_type.pk, prop.pk): ""
            for works_object_type in permit_request.works_object_types.all()
        }

        response = self.client.post(
            reverse(
                "permits:permit_request_properties",
                kwargs={"permit_request_id": permit_request.pk},
            ),
            data=data,
        )
        parser = get_parser(response.content)
        self.assertEqual(1, len(parser.select(".invalid-feedback")))

    def test_properties_step_submit_updates_permit_request_with_address(self):
        address_prop = factories.WorksObjectPropertyFactoryTypeAddress(
            input_type=models.WorksObjectProperty.INPUT_TYPE_ADDRESS
        )
        address_prop.works_object_types.set(
            self.permit_request.works_object_types.all()
        )
        works_object_type = self.permit_request.works_object_types.first()
        data = {
            f"properties-{works_object_type.pk}_{address_prop.pk}": "Hôtel Martinez, Cannes"
        }
        self.client.post(
            reverse(
                "permits:permit_request_properties",
                kwargs={"permit_request_id": self.permit_request.pk},
            ),
            data=data,
        )

        self.permit_request.refresh_from_db()
        prop_val = services.get_properties_values(self.permit_request).get(
            property__input_type=models.WorksObjectProperty.INPUT_TYPE_ADDRESS
        )
        self.assertEqual(prop_val.value, {"val": "Hôtel Martinez, Cannes"})

    def test_properties_step_submit_updates_geotime_with_address_store_geometry_for_address_field(
        self,
    ):

        address_prop = factories.WorksObjectPropertyFactoryTypeAddress(
            input_type=models.WorksObjectProperty.INPUT_TYPE_ADDRESS,
            store_geometry_for_address_field=True,
        )
        address_prop.works_object_types.set(
            self.permit_request.works_object_types.all()
        )
        works_object_type = self.permit_request.works_object_types.first()
        data = {
            f"properties-{works_object_type.pk}_{address_prop.pk}": "Place pestalozzi 2, 1400 Yverdon-les-Bains"
        }
        self.client.post(
            reverse(
                "permits:permit_request_properties",
                kwargs={"permit_request_id": self.permit_request.pk},
            ),
            data=data,
        )

        self.permit_request.refresh_from_db()
        prop_val = services.get_properties_values(self.permit_request).get(
            property__input_type=models.WorksObjectProperty.INPUT_TYPE_ADDRESS
        )
        self.assertEqual(
            prop_val.value, {"val": "Place pestalozzi 2, 1400 Yverdon-les-Bains"}
        )
        geocoded_geotime_row = models.PermitRequestGeoTime.objects.filter(
            permit_request=self.permit_request, comes_from_automatic_geocoding=True
        ).count()
        self.assertEqual(1, geocoded_geotime_row)

    def test_properties_step_submit_updates_permit_request_with_date(self):

        date_prop = factories.WorksObjectPropertyFactory(
            input_type=models.WorksObjectProperty.INPUT_TYPE_DATE, name="datum"
        )
        today = date.today()
        works_object_type = self.permit_request.works_object_types.first()
        date_prop.works_object_types.set([works_object_type])
        data = {
            f"properties-{works_object_type.pk}_{date_prop.pk}": today.strftime(
                settings.DATE_INPUT_FORMAT
            )
        }
        self.client.post(
            reverse(
                "permits:permit_request_properties",
                kwargs={"permit_request_id": self.permit_request.pk},
            ),
            data=data,
        )

        prop_val = services.get_properties_values(self.permit_request).get(
            property__name="datum"
        )
        self.assertEqual(
            prop_val.value,
            {"val": today.isoformat()},
        )
        self.assertEqual(
            prop_val.property.input_type,
            models.WorksObjectProperty.INPUT_TYPE_DATE,
        )


class PermitRequestPrefillTestCase(LoggedInUserMixin, TestCase):
    def setUp(self):
        super().setUp()
        self.permit_request = factories.PermitRequestFactory(
            author=self.user.permitauthor
        )
        factories.WorksObjectTypeChoiceFactory.create_batch(
            3, permit_request=self.permit_request
        )
        self.permit_request.administrative_entity.works_object_types.set(
            self.permit_request.works_object_types.all()
        )

    def test_types_step_preselects_types_for_existing_permit_request(self):
        response = self.client.get(
            reverse(
                "permits:permit_request_select_types",
                kwargs={"permit_request_id": self.permit_request.pk},
            )
        )
        content = response.content.decode()

        for i, works_type_id in enumerate(
            get_permit_request_works_types_ids(self.permit_request)
        ):
            expected = (
                '<input checked="" class="form-check-input" id="id_types_{i}" name="types" title=""'
                '  type="checkbox" value="{value}"/>'
            ).format(value=works_type_id, i=i)
            self.assertInHTML(expected, content)

    def test_objects_step_preselects_objects_for_existing_permit_request(self):
        response = self.client.get(
            reverse(
                "permits:permit_request_select_objects",
                kwargs={"permit_request_id": self.permit_request.pk},
            )
        )
        content = response.content.decode()

        for works_object_type in self.permit_request.works_object_types.all():
            expected = (
                '<input checked="" class="form-check-input" id="id_works_objects-{id}_0"'
                ' name="works_objects-{id}" title="" type="checkbox" value="{value}"/>'
            ).format(id=works_object_type.works_type.pk, value=works_object_type.pk)
            self.assertInHTML(expected, content)

    def test_properties_step_prefills_properties_for_existing_permit_request(self):
        works_object_type_choice = services.get_works_object_type_choices(
            self.permit_request
        ).first()
        prop = factories.WorksObjectPropertyFactory()
        prop.works_object_types.add(works_object_type_choice.works_object_type)
        prop_value = factories.WorksObjectPropertyValueFactory(
            works_object_type_choice=works_object_type_choice, property=prop
        )
        response = self.client.get(
            reverse(
                "permits:permit_request_properties",
                kwargs={"permit_request_id": self.permit_request.pk},
            )
        )
        content = response.content.decode()

        expected = '<textarea name="properties-{obj_type_id}_{prop_id}" cols="40" rows="1" placeholder="ex: {placeholder}" class="textarea form-control" title="{help_text}" id="id_properties-{obj_type_id}_{prop_id}">{value}'.format(
            obj_type_id=works_object_type_choice.works_object_type.pk,
            prop_id=prop.pk,
            prop_name=prop.name,
            value=prop_value.value["val"],
            placeholder=prop.placeholder,
            help_text=prop.help_text,
        )

        expected_help_text = '<small id="hint_id_properties-{obj_type_id}_{prop_id}" class="form-text text-muted">{help_text}</small>'.format(
            help_text=prop.help_text,
            obj_type_id=works_object_type_choice.works_object_type.pk,
            prop_id=prop.pk,
        )

        self.assertInHTML(expected, content)
        self.assertInHTML(expected_help_text, content)

    def test_properties_step_shows_title_and_additional_text(self):
        works_object_type_choice = services.get_works_object_type_choices(
            self.permit_request
        ).first()

        prop_title = factories.WorksObjectPropertyFactoryTypeTitle()
        prop_title.works_object_types.add(works_object_type_choice.works_object_type)

        response = self.client.get(
            reverse(
                "permits:permit_request_properties",
                kwargs={"permit_request_id": self.permit_request.pk},
            )
        )
        content = response.content.decode()
        expected = "<h5 class='propertyTitle'>{prop_name}</h5>".format(
            prop_name=prop_title.name,
        )

        expected_help_text = "<small>{help_text}</small>".format(
            help_text=prop_title.help_text
        )

        self.assertInHTML(expected, content)
        self.assertInHTML(expected_help_text, content)

    def test_properties_step_order_properties_for_existing_permit_request(self):

        works_object_type_choice = services.get_works_object_type_choices(
            self.permit_request
        ).first()

        prop_1 = factories.WorksObjectPropertyFactory(order=10, name=str(uuid.uuid4()))
        prop_2 = factories.WorksObjectPropertyFactory(order=2, name=str(uuid.uuid4()))
        prop_1.works_object_types.add(works_object_type_choice.works_object_type)
        prop_2.works_object_types.add(works_object_type_choice.works_object_type)

        response = self.client.get(
            reverse(
                "permits:permit_request_properties",
                kwargs={"permit_request_id": self.permit_request.pk},
            )
        )
        content = response.content.decode()
        position_1 = content.find(prop_1.name)
        position_2 = content.find(prop_2.name)
        self.assertGreater(position_1, position_2)

    def test_properties_step_shows_downloadable_file(self):
        works_object_type_choice = services.get_works_object_type_choices(
            self.permit_request
        ).first()

        prop_file = factories.WorksObjectPropertyFactoryTypeFileDownload()
        prop_file.works_object_types.add(works_object_type_choice.works_object_type)

        response = self.client.get(
            reverse(
                "permits:permit_request_properties",
                kwargs={"permit_request_id": self.permit_request.pk},
            )
        )

        expected_href = rf"/permit-requests/wot-files/{prop_file.file_download.name}"
        parser = get_parser(response.content)
        file_links = parser.find_all("a", href=re.compile(expected_href))
        self.assertEqual(1, len(file_links))
        self.assertIn(expected_href, response.content.decode())

    def test_properties_step_shows_downloadable_files_more_than_once(self):
        works_object_type_choices = services.get_works_object_type_choices(
            self.permit_request
        )
        works_object_type_choice_first = works_object_type_choices.first()
        works_object_type_choice_last = works_object_type_choices.last()

        prop_file = factories.WorksObjectPropertyFactoryTypeFileDownload()
        prop_file.works_object_types.add(
            works_object_type_choice_first.works_object_type
        )
        prop_file.works_object_types.add(
            works_object_type_choice_last.works_object_type
        )

        response = self.client.get(
            reverse(
                "permits:permit_request_properties",
                kwargs={"permit_request_id": self.permit_request.pk},
            )
        )

        expected_href = rf"/permit-requests/wot-files/{prop_file.file_download.name}"
        parser = get_parser(response.content)
        file_links = parser.find_all("a", href=re.compile(expected_href))

        self.assertEqual(2, len(file_links))
        self.assertIn(expected_href, response.content.decode())


class PermitRequestAmendmentTestCase(LoggedInSecretariatMixin, TestCase):
    def test_non_secretariat_user_cannot_amend_request(self):
        user = factories.UserFactory()
        self.client.login(username=user.username, password="password")

        permit_request = factories.PermitRequestFactory(
            status=models.PermitRequest.STATUS_SUBMITTED_FOR_VALIDATION,
            administrative_entity=self.administrative_entity,
            author=user.permitauthor,
        )
        response = self.client.post(
            reverse(
                "permits:permit_request_detail",
                kwargs={"permit_request_id": permit_request.pk},
            ),
            data={
                "status": models.PermitRequest.STATUS_PROCESSING,
                "action": models.ACTION_AMEND,
            },
        )

        permit_request.refresh_from_db()
        self.assertEqual(response.status_code, 403)
        self.assertEqual(
            permit_request.status, models.PermitRequest.STATUS_SUBMITTED_FOR_VALIDATION
        )

    def test_secretariat_can_amend_request_with_custom_property_field_and_delete_property_value(
        self,
    ):
        props_quantity = 3
        permit_request = factories.PermitRequestFactory(
            status=models.PermitRequest.STATUS_PROCESSING,
            administrative_entity=self.administrative_entity,
        )
        works_object_type_choice = factories.WorksObjectTypeChoiceFactory(
            permit_request=permit_request
        )

        props = factories.PermitRequestAmendPropertyFactory.create_batch(props_quantity)

        data = {
            "action": models.ACTION_AMEND,
            "status": models.PermitRequest.STATUS_PROCESSING,
        }

        works_object_types_pk = permit_request.works_object_types.first().pk
        for prop in props:
            prop.works_object_types.set(permit_request.works_object_types.all())
            factories.PermitRequestAmendPropertyValueFactory(
                property=prop,
                works_object_type_choice=works_object_type_choice,
            )
            data[
                f"{works_object_types_pk}_{prop.pk}"
            ] = "I am a new property value, I am alive!"

        # The delete latter property value by setting it to an empty string
        data[f"{works_object_types_pk}_{props[-1].pk}"] = ""

        self.client.post(
            reverse(
                "permits:permit_request_detail",
                kwargs={"permit_request_id": permit_request.pk},
            ),
            data=data,
        )

        new_properties_values_qs = (
            models.PermitRequestAmendPropertyValue.objects.values_list(
                "value", flat=True
            )
        )
        self.assertEqual(len(new_properties_values_qs), props_quantity - 1)
        self.assertIn(
            "I am a new property value, I am alive!",
            new_properties_values_qs,
        )

<<<<<<< HEAD
    def test_author_cannot_see_private_secretariat_amend_property(
        self,
    ):
=======
    def test_secretariat_cannot_amend_permit_request_fields_if_can_always_be_updated(
        self,
    ):
        permit_request = factories.PermitRequestFactory(
            status=models.PermitRequest.STATUS_APPROVED,
            administrative_entity=self.administrative_entity,
        )
        work_object_type = factories.WorksObjectTypeFactory()
        permit_request.works_object_types.set([work_object_type])
        test_shortname_value = "my permitrequest shortname"
        response = self.client.get(
            reverse(
                "permits:permit_request_detail",
                kwargs={"permit_request_id": permit_request.pk},
            ),
            data={
                f"shortname": test_shortname_value,
                "action": models.ACTION_AMEND,
                "status": models.PermitRequest.STATUS_PROCESSING,
            },
        )

        parser = get_parser(response.content)
        element = "disabled" in str(parser.select('input[id="id_shortname"]'))
        self.assertTrue(element)

    def test_secretariat_can_amend_permit_request_fields_if_can_always_be_updated(
        self,
    ):
        permit_request = factories.PermitRequestFactory(
            status=models.PermitRequest.STATUS_APPROVED,
            administrative_entity=self.administrative_entity,
        )
        work_object_type = factories.WorksObjectTypeFactory(can_always_update=True)
        permit_request.works_object_types.set([work_object_type])
        test_shortname_value = "my permitrequest shortname"
        response = self.client.get(
            reverse(
                "permits:permit_request_detail",
                kwargs={"permit_request_id": permit_request.pk},
            ),
            data={
                f"shortname": test_shortname_value,
                "action": models.ACTION_AMEND,
                "status": models.PermitRequest.STATUS_PROCESSING,
            },
        )

        parser = get_parser(response.content)
        element = "disabled" in str(parser.select('input[id="id_shortname"]'))
        self.assertTrue(element)

    def test_author_cannot_see_private_secretariat_amend_property(self,):
>>>>>>> 5a85db85

        props_quantity = 3
        permit_request = factories.PermitRequestFactory(
            status=models.PermitRequest.STATUS_PROCESSING,
            administrative_entity=self.administrative_entity,
        )
        works_object_type_choice = factories.WorksObjectTypeChoiceFactory(
            permit_request=permit_request
        )

        props_public = factories.PermitRequestAmendPropertyFactory.create_batch(
            props_quantity, is_visible_by_author=True
        )
        props_private = factories.PermitRequestAmendPropertyFactory.create_batch(
            props_quantity, is_visible_by_author=False
        )

        props = props_public + props_private

        self.client.login(
            username=permit_request.author.user.username, password="password"
        )
        data = {
            "action": models.ACTION_AMEND,
            "status": models.PermitRequest.STATUS_PROCESSING,
        }
        works_object_types_pk = permit_request.works_object_types.first().pk
        for prop in props:
            prop.works_object_types.set(permit_request.works_object_types.all())
            factories.PermitRequestAmendPropertyValueFactory(
                property=prop,
                works_object_type_choice=works_object_type_choice,
            )
            data[
                f"{works_object_types_pk}_{prop.pk}"
            ] = "I am a new property value, I am alive!"

        response = self.client.get(
            reverse(
                "permits:permit_request_detail",
                kwargs={"permit_request_id": permit_request.pk},
            ),
        )

        parser = get_parser(response.content)
        # check that 3 fields are visible by author and 3 are hidden
        self.assertEqual(len(parser.select(".amend-property")), 3)

    def test_secretariat_can_see_submitted_requests(self):
        permit_request = factories.PermitRequestFactory(
            status=models.PermitRequest.STATUS_SUBMITTED_FOR_VALIDATION,
            administrative_entity=self.administrative_entity,
        )
        factories.PermitRequestGeoTimeFactory(permit_request=permit_request)
        response = self.client.get(reverse("permits:permit_requests_list"))

        self.assertEqual(list(response.context["permitrequest_list"]), [permit_request])

    def test_ask_for_supplements_shows_specific_message(self):
        work_object_type_1 = factories.WorksObjectTypeFactory()
        work_object_type_2 = factories.WorksObjectTypeFactory()
        permit_request = factories.PermitRequestFactory(
            status=models.PermitRequest.STATUS_SUBMITTED_FOR_VALIDATION,
            administrative_entity=self.administrative_entity,
        )
        permit_request.works_object_types.set([work_object_type_1, work_object_type_2])
        factories.PermitRequestGeoTimeFactory(permit_request=permit_request)
        response = self.client.post(
            reverse(
                "permits:permit_request_detail",
                kwargs={"permit_request_id": permit_request.pk},
            ),
            data={
                "status": models.PermitRequest.STATUS_AWAITING_SUPPLEMENT,
                "action": models.ACTION_AMEND,
                "notify_author": "on",
                "reason": "reason",
            },
            follow=True,
        )
        permit_request.refresh_from_db()
        self.assertEqual(
            permit_request.status, models.PermitRequest.STATUS_AWAITING_SUPPLEMENT
        )
        self.assertContains(response, "compléments")

    def test_secretariat_cannot_amend_permit_request_with_validation_requested(self):
        permit_request = factories.PermitRequestFactory(
            status=models.PermitRequest.STATUS_AWAITING_VALIDATION,
            administrative_entity=self.administrative_entity,
        )
        response = self.client.post(
            reverse(
                "permits:permit_request_detail",
                kwargs={"permit_request_id": permit_request.pk},
            ),
            data={
                "status": models.PermitRequest.STATUS_AWAITING_SUPPLEMENT,
                "action": models.ACTION_AMEND,
            },
        )

        self.assertEqual(response.status_code, 400)

    def test_secretariat_can_see_print_buttons(self):
        first_works_object_type = factories.WorksObjectTypeFactory()
        second_works_object_type = factories.WorksObjectTypeFactory()

        factories.QgisProjectFactory(
            qgis_project_file=SimpleUploadedFile("template.qgs", "contents".encode()),
            description="Print Template 1",
            works_object_type=first_works_object_type,
        )
        factories.QgisProjectFactory(
            qgis_project_file=SimpleUploadedFile("template.qgs", "contents".encode()),
            description="Print Template 2",
            works_object_type=second_works_object_type,
        )

        permit_request = factories.PermitRequestFactory(
            status=models.PermitRequest.STATUS_AWAITING_VALIDATION,
            administrative_entity=self.administrative_entity,
        )

        permit_request.works_object_types.set(
            [first_works_object_type, second_works_object_type]
        )

        response = self.client.get(
            reverse(
                "permits:permit_request_detail",
                kwargs={"permit_request_id": permit_request.pk},
            )
        )

        parser = get_parser(response.content)

        self.assertEqual(response.status_code, 200)
        self.assertEqual(
            len(parser.select(".tab-pane#print button")),
            2,
        )

    def test_secretariat_cannot_see_print_buttons_if_not_configured(
        self,
    ):
        works_object_types = factories.WorksObjectTypeFactory.create_batch(2)

        permit_request = factories.PermitRequestFactory(
            status=models.PermitRequest.STATUS_AWAITING_VALIDATION,
            administrative_entity=self.administrative_entity,
        )

        permit_request.works_object_types.set(works_object_types)

        response = self.client.get(
            reverse(
                "permits:permit_request_detail",
                kwargs={"permit_request_id": permit_request.pk},
            )
        )

        parser = get_parser(response.content)
        self.assertEqual(response.status_code, 200)
        self.assertEqual(
            len(parser.select(".tab-pane#print button")),
            0,
        )

    def test_secretariat_can_see_directives(self):
        first_works_object_type = factories.WorksObjectTypeFactory(
            directive=SimpleUploadedFile("file.pdf", "contents".encode()),
            directive_description="First directive description for a test",
            additional_information="First additional information for a test",
        )
        second_works_object_type = factories.WorksObjectTypeFactory(
            directive=SimpleUploadedFile("file.pdf", "contents".encode()),
            directive_description="Second directive description for a test",
            additional_information="Second additional information for a test",
        )

        permit_request = factories.PermitRequestFactory(
            status=models.PermitRequest.STATUS_AWAITING_VALIDATION,
            administrative_entity=self.administrative_entity,
        )

        permit_request.works_object_types.set(
            [first_works_object_type, second_works_object_type]
        )

        response = self.client.get(
            reverse(
                "permits:permit_request_detail",
                kwargs={"permit_request_id": permit_request.pk},
            )
        )

        parser = get_parser(response.content)

        self.assertEqual(response.status_code, 200)
        self.assertEqual(
            len(parser.select(".tab-pane#directives span.directive_description")),
            2,
        )

    def test_secretariat_cannot_see_directives_if_not_configured(
        self,
    ):
        works_object_types = factories.WorksObjectTypeFactory.create_batch(2)

        permit_request = factories.PermitRequestFactory(
            status=models.PermitRequest.STATUS_AWAITING_VALIDATION,
            administrative_entity=self.administrative_entity,
        )

        permit_request.works_object_types.set(works_object_types)

        response = self.client.get(
            reverse(
                "permits:permit_request_detail",
                kwargs={"permit_request_id": permit_request.pk},
            )
        )

        parser = get_parser(response.content)
        self.assertEqual(response.status_code, 200)
        self.assertEqual(
            len(parser.select(".tab-pane#directives span.directive_description")),
            0,
        )

    def test_email_to_author_is_sent_when_secretariat_acknowledges_reception(self):
        user = factories.UserFactory(email="user@geocity.com")
        permit_request = factories.PermitRequestFactory(
            status=models.PermitRequest.STATUS_SUBMITTED_FOR_VALIDATION,
            administrative_entity=self.administrative_entity,
            author=user.permitauthor,
        )
        works_type = factories.WorksTypeFactory(name="Foo type")
        works_object = factories.WorksObjectFactory()
        wot = factories.WorksObjectTypeFactory(
            works_type=works_type,
            works_object=works_object,
        )
        permit_request.works_object_types.set([wot])
        factories.PermitRequestGeoTimeFactory(permit_request=permit_request)
        response = self.client.post(
            reverse(
                "permits:permit_request_detail",
                kwargs={"permit_request_id": permit_request.pk},
            ),
            data={
                "status": models.PermitRequest.STATUS_RECEIVED,
                "action": models.ACTION_AMEND,
            },
            follow=True,
        )

        permit_request.refresh_from_db()
        self.assertEqual(permit_request.status, models.PermitRequest.STATUS_RECEIVED)
        self.assertContains(response, "compléments")
        self.assertEqual(len(mail.outbox), 1)
        self.assertEqual(mail.outbox[0].to, ["user@geocity.com"])
        self.assertEqual(
            mail.outbox[0].subject,
            "Votre annonce a été prise en compte et classée (Foo type)",
        )
        self.assertIn(
            "Nous vous informons que votre annonce a été prise en compte et classée.",
            mail.outbox[0].message().as_string(),
        )

    def test_email_to_services_is_sent_when_secretariat_acknowledges_reception(self):
        permit_request = factories.PermitRequestFactory(
            status=models.PermitRequest.STATUS_SUBMITTED_FOR_VALIDATION,
            administrative_entity=self.administrative_entity,
        )
        wot = factories.WorksObjectTypeFactory(
            requires_validation_document=False,
            notify_services=True,
            services_to_notify="service-1@geocity.ch, service-2@geocity.ch, i-am-not-an-email,  ,\n\n\n",
        )
        permit_request.works_object_types.set([wot])
        factories.PermitRequestGeoTimeFactory(permit_request=permit_request)

        response = self.client.post(
            reverse(
                "permits:permit_request_detail",
                kwargs={"permit_request_id": permit_request.pk},
            ),
            data={
                "status": models.PermitRequest.STATUS_RECEIVED,
                "action": models.ACTION_AMEND,
            },
            follow=True,
        )

        permit_request.refresh_from_db()
        self.assertEqual(permit_request.status, models.PermitRequest.STATUS_RECEIVED)

        # 1 email to author + 2 emails to services
        self.assertEqual(len(mail.outbox), 3)

        services_message_subject = (
            "Une annonce a été prise en compte et classée par le secrétariat"
        )
        services_message_content = "Nous vous informons qu'une annonce a été prise en compte et classée par le secrétariat."
        valid_services_emails = [
            "service-1@geocity.ch",
            "service-2@geocity.ch",
        ]

        self.assertTrue(mail.outbox[1].to[0] in valid_services_emails)
        self.assertIn(
            services_message_subject,
            mail.outbox[1].subject,
        )
        self.assertIn(services_message_content, mail.outbox[1].message().as_string())
        self.assertTrue(mail.outbox[2].to[0] in valid_services_emails)
        self.assertIn(
            services_message_subject,
            mail.outbox[2].subject,
        )
        self.assertIn(services_message_content, mail.outbox[2].message().as_string())

    def test_secretariat_can_amend_permit_request_with_status_approved_if_property_is_always_amendable(
        self,
    ):
        props_quantity = 3
        permit_request = factories.PermitRequestFactory(
            status=models.PermitRequest.STATUS_APPROVED,
            administrative_entity=self.administrative_entity,
        )

        wot = factories.WorksObjectTypeFactory()
        wot.administrative_entities.set([permit_request.administrative_entity])

        works_object_type_choice = factories.WorksObjectTypeChoiceFactory(
            permit_request=permit_request, works_object_type=wot
        )

        props = factories.PermitRequestAmendPropertyFactory.create_batch(
            props_quantity, can_always_update=True
        )

        data = {
            "action": models.ACTION_AMEND,
            "status": models.PermitRequest.STATUS_APPROVED,
        }

        works_object_types_pk = permit_request.works_object_types.first().pk

        for prop in props:
            prop.works_object_types.set(permit_request.works_object_types.all())
            factories.PermitRequestAmendPropertyValueFactory(
                property=prop,
                works_object_type_choice=works_object_type_choice,
            )
            data[
                f"{works_object_types_pk}_{prop.pk}"
            ] = "I am a new property value, I am alive!"

        response = self.client.post(
            reverse(
                "permits:permit_request_detail",
                kwargs={"permit_request_id": permit_request.pk},
            ),
            data=data,
            follow=True,
        )

        new_properties_values_qs = (
            models.PermitRequestAmendPropertyValue.objects.values_list(
                "value", flat=True
            )
        )

        self.assertIn(
            "I am a new property value, I am alive!",
            new_properties_values_qs,
        )

        self.assertEqual(response.status_code, 200)

    def test_amend_property_are_editable_in_status_approved_if_property_is_always_amendable(
        self,
    ):
        permit_request = factories.PermitRequestFactory(
            status=models.PermitRequest.STATUS_APPROVED,
            administrative_entity=self.administrative_entity,
        )

        wot = factories.WorksObjectTypeFactory()
        wot.administrative_entities.set([permit_request.administrative_entity])

        works_object_type_choice = factories.WorksObjectTypeChoiceFactory(
            permit_request=permit_request, works_object_type=wot
        )

        prop_editable = factories.PermitRequestAmendPropertyFactory(
            name="Editable_prop", can_always_update=True
        )

        prop_not_editable = factories.PermitRequestAmendPropertyFactory(
            name="Not_editable_prop", can_always_update=False
        )

        props = [prop_editable, prop_not_editable]

        data = {
            "action": models.ACTION_AMEND,
            "status": models.PermitRequest.STATUS_APPROVED,
        }

        works_object_types_pk = permit_request.works_object_types.first().pk

        for prop in props:
            prop.works_object_types.set(permit_request.works_object_types.all())
            factories.PermitRequestAmendPropertyValueFactory(
                property=prop,
                works_object_type_choice=works_object_type_choice,
                value=prop.name,
            )
            if prop.name == "Editable_prop":
                data[f"{works_object_types_pk}_{prop.pk}"] = "I have been edited!"

        response = self.client.get(
            reverse(
                "permits:permit_request_detail",
                kwargs={"permit_request_id": permit_request.pk},
            ),
        )

        parser = get_parser(response.content)

        self.assertEqual(response.status_code, 200)

        self.assertEqual(
            len(parser.select("#amend .form-group textarea")),
            3,
        )

        self.assertEqual(
            len(parser.select("#amend .form-group textarea[disabled]")),
            2,
        )

        # Send form edit
        response2 = self.client.post(
            reverse(
                "permits:permit_request_detail",
                kwargs={"permit_request_id": permit_request.pk},
            ),
            data=data,
            follow=True,
        )

        new_properties_values_qs = (
            models.PermitRequestAmendPropertyValue.objects.values_list(
                "value", flat=True
            )
        )

        self.assertIn(
            "I have been edited!",
            new_properties_values_qs,
        )
        self.assertEqual(response2.status_code, 200)

    def test_email_to_author_is_sent_when_secretariat_checks_notify(self):
        user = factories.UserFactory(email="user@geocity.com")
        permit_request = factories.PermitRequestFactory(
            status=models.PermitRequest.STATUS_SUBMITTED_FOR_VALIDATION,
            administrative_entity=self.administrative_entity,
            author=user.permitauthor,
        )
        factories.PermitRequestGeoTimeFactory(permit_request=permit_request)
        response = self.client.post(
            reverse(
                "permits:permit_request_detail",
                kwargs={"permit_request_id": permit_request.pk},
            ),
            data={
                "status": models.PermitRequest.STATUS_AWAITING_SUPPLEMENT,
                "notify_author": "1",
                "reason": "Testing email sending",
                "action": models.ACTION_AMEND,
            },
            follow=True,
        )

        permit_request.refresh_from_db()
        self.assertEqual(
            permit_request.status, models.PermitRequest.STATUS_AWAITING_SUPPLEMENT
        )
        self.assertContains(response, "compléments")
        self.assertEqual(len(mail.outbox), 1)
        self.assertEqual(mail.outbox[0].to, ["user@geocity.com"])
        self.assertEqual(
            mail.outbox[0].subject,
            f"Votre demande {permit_request.works_objects_str()} a changé",
        )
        self.assertIn(
            "Votre demande a changé.",
            mail.outbox[0].message().as_string(),
        )
        self.assertIn(
            "Nouveau status:",
            mail.outbox[0].message().as_string(),
        )
        self.assertIn(
            "Raison du changement:",
            mail.outbox[0].message().as_string(),
        )

    # def test_permit_request_status_cannot_change_to_awaiting_supplement_if_no_reason_is_given(
    def test_awaiting_supplement_requires_to_notify_author(
        self,
    ):
        permit_request = factories.PermitRequestFactory(
            status=models.PermitRequest.STATUS_PROCESSING,
            administrative_entity=self.administrative_entity,
        )
        response = self.client.post(
            reverse(
                "permits:permit_request_detail",
                kwargs={"permit_request_id": permit_request.pk},
            ),
            data={
                "status": models.PermitRequest.STATUS_AWAITING_SUPPLEMENT,
                "action": models.ACTION_AMEND,
            },
            follow=True,
        )
        permit_request.refresh_from_db()

        self.assertEqual(permit_request.status, models.PermitRequest.STATUS_PROCESSING)
        self.assertEqual(
            response.context[0]["forms"]["amend"].errors["notify_author"],
            ["Vous devez notifier l'auteur pour une demande de compléments"],
        )


class AdministrativeEntitySecretaryEmailTestcase(TestCase):
    def setUp(self):
        self.user = factories.UserFactory(email="user@geocity.com")
        self.administrative_entity_expeditor = (
            factories.PermitAdministrativeEntityFactory(
                expeditor_email="geocity_rocks@geocity.ch",
                expeditor_name="Geocity Rocks",
            )
        )
        self.group = factories.SecretariatGroupFactory(
            department__administrative_entity=self.administrative_entity_expeditor
        )
        self.secretary = factories.SecretariatUserFactory(groups=[self.group])
        self.client.login(username=self.secretary.username, password="password")

        self.permit_request = factories.PermitRequestFactory(
            status=models.PermitRequest.STATUS_SUBMITTED_FOR_VALIDATION,
            administrative_entity=self.administrative_entity_expeditor,
            author=self.user.permitauthor,
        )

    def test_secretary_email_and_name_are_set_for_the_administrative_entity(self):
        works_type = factories.WorksTypeFactory(name="Foo type")
        works_object = factories.WorksObjectFactory()
        wot = factories.WorksObjectTypeFactory(
            works_type=works_type,
            works_object=works_object,
        )
        self.permit_request.works_object_types.set([wot])

        response = self.client.post(
            reverse(
                "permits:permit_request_detail",
                kwargs={"permit_request_id": self.permit_request.pk},
            ),
            data={
                "status": models.PermitRequest.STATUS_RECEIVED,
                "action": models.ACTION_AMEND,
            },
            follow=True,
        )

        self.assertEqual(response.status_code, 200)
        self.assertEqual(len(mail.outbox), 1)
        self.assertEqual(
            mail.outbox[0].from_email, "Geocity Rocks <geocity_rocks@geocity.ch>"
        )
        self.assertEqual(
            mail.outbox[0].subject,
            "Votre annonce a été prise en compte et classée (Foo type)",
        )
        self.assertIn(
            "Nous vous informons que votre annonce a été prise en compte et classée.",
            mail.outbox[0].message().as_string(),
        )

    def test_just_secretary_email_is_set_for_the_administrative_entity(self):
        works_type = factories.WorksTypeFactory(name="Foo type")
        works_object = factories.WorksObjectFactory()
        wot = factories.WorksObjectTypeFactory(
            works_type=works_type,
            works_object=works_object,
        )
        self.permit_request.works_object_types.set([wot])
        self.administrative_entity_expeditor = (
            models.PermitAdministrativeEntity.objects.first()
        )
        self.administrative_entity_expeditor.expeditor_email = (
            "geocity_rocks@geocity.ch"
        )
        self.administrative_entity_expeditor.expeditor_name = ""
        self.administrative_entity_expeditor.save()
        self.administrative_entity_expeditor.refresh_from_db()

        response = self.client.post(
            reverse(
                "permits:permit_request_detail",
                kwargs={"permit_request_id": self.permit_request.pk},
            ),
            data={
                "status": models.PermitRequest.STATUS_RECEIVED,
                "action": models.ACTION_AMEND,
            },
            follow=True,
        )

        self.assertEqual(response.status_code, 200)
        self.assertEqual(len(mail.outbox), 1)
        self.assertEqual(mail.outbox[0].from_email, "<geocity_rocks@geocity.ch>")
        self.assertEqual(
            mail.outbox[0].subject,
            "Votre annonce a été prise en compte et classée (Foo type)",
        )
        self.assertIn(
            "Nous vous informons que votre annonce a été prise en compte et classée.",
            mail.outbox[0].message().as_string(),
        )

    def test_no_secretary_email_is_set_for_the_administrative_entity(self):
        works_type = factories.WorksTypeFactory(name="Foo type")
        works_object = factories.WorksObjectFactory()
        wot = factories.WorksObjectTypeFactory(
            works_type=works_type,
            works_object=works_object,
        )
        self.permit_request.works_object_types.set([wot])
        self.administrative_entity_expeditor = (
            models.PermitAdministrativeEntity.objects.first()
        )
        self.administrative_entity_expeditor.expeditor_email = ""
        self.administrative_entity_expeditor.expeditor_name = "Geocity Rocks"
        self.administrative_entity_expeditor.save()
        self.administrative_entity_expeditor.refresh_from_db()

        response = self.client.post(
            reverse(
                "permits:permit_request_detail",
                kwargs={"permit_request_id": self.permit_request.pk},
            ),
            data={
                "status": models.PermitRequest.STATUS_RECEIVED,
                "action": models.ACTION_AMEND,
            },
            follow=True,
        )

        self.assertEqual(response.status_code, 200)
        self.assertEqual(len(mail.outbox), 1)

        self.assertNotEqual(mail.outbox[0].from_email, "geocity_rocks@geocity.ch")
        self.assertEqual(mail.outbox[0].from_email, "your_noreply_email")
        self.assertEqual(
            mail.outbox[0].subject,
            "Votre annonce a été prise en compte et classée (Foo type)",
        )
        self.assertIn(
            "Nous vous informons que votre annonce a été prise en compte et classée.",
            mail.outbox[0].message().as_string(),
        )


class PermitRequestValidationRequestTestcase(LoggedInSecretariatMixin, TestCase):
    def test_secretariat_can_request_validation(self):
        validator_groups = factories.ValidatorGroupFactory.create_batch(
            2, department__administrative_entity=self.administrative_entity
        )
        validator_departments = [
            group.permitdepartment.pk for group in validator_groups
        ]

        permit_request = factories.PermitRequestFactory(
            status=models.PermitRequest.STATUS_SUBMITTED_FOR_VALIDATION,
            administrative_entity=self.administrative_entity,
        )
        self.client.post(
            reverse(
                "permits:permit_request_detail",
                kwargs={"permit_request_id": permit_request.pk},
            ),
            data={
                "departments": validator_departments,
                "action": models.ACTION_REQUEST_VALIDATION,
            },
        )

        permit_request.refresh_from_db()

        self.assertEqual(
            permit_request.status, models.PermitRequest.STATUS_AWAITING_VALIDATION
        )
        self.assertEqual(
            list(permit_request.validations.values_list("department", flat=True)),
            validator_departments,
        )

    def test_secretariat_cannot_request_validation_for_already_validated_permit_request(
        self,
    ):
        validator_group = factories.ValidatorGroupFactory(
            department__administrative_entity=self.administrative_entity
        )

        permit_request = factories.PermitRequestFactory(
            status=models.PermitRequest.STATUS_AWAITING_VALIDATION,
            administrative_entity=self.administrative_entity,
        )
        response = self.client.post(
            reverse(
                "permits:permit_request_detail",
                kwargs={"permit_request_id": permit_request.pk},
            ),
            data={
                "departments": [validator_group.permitdepartment.pk],
                "action": models.ACTION_REQUEST_VALIDATION,
            },
        )

        self.assertEqual(response.status_code, 400)

    def test_default_departments_are_checked(self):
        default_validator_groups = factories.ValidatorGroupFactory.create_batch(
            2,
            department__administrative_entity=self.administrative_entity,
            department__is_default_validator=True,
        )
        non_default_validator_group = factories.ValidatorGroupFactory(
            department__administrative_entity=self.administrative_entity
        )

        permit_request = factories.PermitRequestFactory(
            status=models.PermitRequest.STATUS_PROCESSING,
            administrative_entity=self.administrative_entity,
        )

        response = self.client.get(
            reverse(
                "permits:permit_request_detail",
                kwargs={"permit_request_id": permit_request.pk},
            ),
        )

        parser = get_parser(response.content)
        inputs = {
            int(input_["value"]): input_.get("checked") is not None
            for input_ in parser.select('input[name="departments"]')
        }

        self.assertDictEqual(
            inputs,
            {
                **{group.pk: True for group in default_validator_groups},
                **{non_default_validator_group.pk: False},
            },
        )

    def test_validation_request_sends_mail_to_selected_validators(self):
        validator_groups = factories.ValidatorGroupFactory.create_batch(
            2, department__administrative_entity=self.administrative_entity
        )
        validator_user = factories.ValidatorUserFactory(
            groups=[validator_groups[0]], email="validator@geocity.ch"
        )
        factories.ValidatorUserFactory(groups=[validator_groups[1]])

        permit_request = factories.PermitRequestFactory(
            status=models.PermitRequest.STATUS_SUBMITTED_FOR_VALIDATION,
            administrative_entity=self.administrative_entity,
        )
        self.client.post(
            reverse(
                "permits:permit_request_detail",
                kwargs={"permit_request_id": permit_request.pk},
            ),
            data={
                "departments": [validator_groups[0].permitdepartment.pk],
                "action": models.ACTION_REQUEST_VALIDATION,
            },
        )
        self.assertEqual(len(mail.outbox), 1)
        self.assertEqual(mail.outbox[0].to, [validator_user.permitauthor.user.email])


class PermitRequestValidationTestcase(TestCase):
    def test_validator_can_see_assigned_permit_requests(self):
        validation = factories.PermitRequestValidationFactory()
        validator = factories.ValidatorUserFactory(
            groups=[validation.department.group, factories.ValidatorGroupFactory()]
        )
        factories.PermitRequestGeoTimeFactory(permit_request=validation.permit_request)

        self.client.login(username=validator.username, password="password")

        response = self.client.get(reverse("permits:permit_requests_list"))

        self.assertEqual(
            list(response.context["permitrequest_list"]), [validation.permit_request]
        )

    def test_validator_can_validate_assigned_permit_requests(self):
        validation = factories.PermitRequestValidationFactory()
        validator = factories.ValidatorUserFactory(
            groups=[validation.department.group, factories.ValidatorGroupFactory()]
        )

        self.client.login(username=validator.username, password="password")

        self.client.post(
            reverse(
                "permits:permit_request_detail",
                kwargs={"permit_request_id": validation.permit_request.pk},
            ),
            data={
                "action": models.ACTION_VALIDATE,
                "validation_status": models.PermitRequestValidation.STATUS_APPROVED,
            },
        )

        validation.refresh_from_db()

        self.assertEqual(
            validation.validation_status, models.PermitRequestValidation.STATUS_APPROVED
        )

    def test_validator_cannot_validate_non_assigned_permit_requests(self):
        validation = factories.PermitRequestValidationFactory()
        factories.ValidatorUserFactory(
            groups=[validation.department.group, factories.ValidatorGroupFactory()]
        )
        validator = factories.ValidatorUserFactory()

        self.client.login(username=validator.username, password="password")

        response = self.client.post(
            reverse(
                "permits:permit_request_detail",
                kwargs={"permit_request_id": validation.permit_request.pk},
            ),
            data={
                "action": models.ACTION_VALIDATE,
                "validation_status": models.PermitRequestValidation.STATUS_APPROVED,
            },
        )

        self.assertEqual(response.status_code, 404)

    def test_secretariat_can_send_validation_reminders(self):
        group = factories.SecretariatGroupFactory()
        administrative_entity = group.permitdepartment.administrative_entity
        secretariat = factories.SecretariatUserFactory(groups=[group])

        validation = factories.PermitRequestValidationFactory(
            permit_request__administrative_entity=administrative_entity
        )
        validator = factories.ValidatorUserFactory(
            groups=[validation.department.group, factories.ValidatorGroupFactory()],
            email="validator@geocity.ch",
        )

        self.client.login(username=secretariat.username, password="password")

        self.client.post(
            reverse(
                "permits:permit_request_detail",
                kwargs={"permit_request_id": validation.permit_request.pk},
            ),
            data={
                "action": models.ACTION_POKE,
            },
        )
        self.assertEqual(len(mail.outbox), 1)
        self.assertEqual(mail.outbox[0].to, [validator.permitauthor.user.email])

    def test_secretary_email_is_sent_when_permit_request_is_validated(self):
        validation = factories.PermitRequestValidationFactory()
        secretary_group = factories.GroupFactory(name="Secrétariat")
        department = factories.PermitDepartmentFactory(
            group=secretary_group, is_backoffice=True
        )
        factories.SecretariatUserFactory(
            groups=[secretary_group], email="secretary@geocity.ch"
        )
        validation.permit_request.administrative_entity.departments.set([department])
        works_type = factories.WorksTypeFactory(name="Foo type")
        works_object = factories.WorksObjectFactory()
        wot = factories.WorksObjectTypeFactory(
            works_type=works_type,
            works_object=works_object,
        )
        validation.permit_request.works_object_types.set([wot])

        validator = factories.ValidatorUserFactory(
            groups=[validation.department.group, factories.ValidatorGroupFactory()],
        )

        self.client.login(username=validator.username, password="password")

        self.client.post(
            reverse(
                "permits:permit_request_detail",
                kwargs={"permit_request_id": validation.permit_request.pk},
            ),
            data={
                "action": models.ACTION_VALIDATE,
                "validation_status": models.PermitRequestValidation.STATUS_APPROVED,
            },
        )

        validation.refresh_from_db()

        self.assertEqual(
            validation.validation_status, models.PermitRequestValidation.STATUS_APPROVED
        )
        self.assertEqual(len(mail.outbox), 1)
        self.assertEqual(mail.outbox[0].to, ["secretary@geocity.ch"])
        self.assertEqual(
            mail.outbox[0].subject,
            "Les services chargés de la validation d'une demande ont donné leur préavis (Foo type)",
        )
        self.assertIn(
            "Les services chargés de la validation d'une demande ont donné leur préavis",
            mail.outbox[0].message().as_string(),
        )


class PermitRequestClassifyTestCase(TestCase):
    def setUp(self):
        self.secretariat_group = factories.SecretariatGroupFactory()
        self.administrative_entity = (
            self.secretariat_group.permitdepartment.administrative_entity
        )
        self.administrative_entity.custom_signature = "a custom signature for email"
        self.administrative_entity.save()
        self.secretariat_user = factories.SecretariatUserFactory(
            groups=[self.secretariat_group]
        )

        validation = factories.PermitRequestValidationFactory(
            permit_request__administrative_entity=self.administrative_entity
        )
        self.validator_user = factories.ValidatorUserFactory(
            groups=[validation.department.group, factories.ValidatorGroupFactory()]
        )

    def test_secretariat_can_approve_permit_request_and_email_to_author_is_sent(self):

        validation = factories.PermitRequestValidationFactory(
            permit_request__administrative_entity=self.administrative_entity,
            permit_request__status=models.PermitRequest.STATUS_PROCESSING,
            validation_status=models.PermitRequestValidation.STATUS_APPROVED,
            permit_request__author__user__email="user@geocity.com",
        )
        works_type = factories.WorksTypeFactory(name="Foo type")
        works_object = factories.WorksObjectFactory()
        wot = factories.WorksObjectTypeFactory(
            works_type=works_type,
            works_object=works_object,
        )
        validation.permit_request.works_object_types.set([wot])

        self.client.login(username=self.secretariat_user.username, password="password")
        factories.PermitRequestGeoTimeFactory(permit_request=validation.permit_request)
        response = self.client.post(
            reverse(
                "permits:permit_request_approve",
                kwargs={"permit_request_id": validation.permit_request.pk},
            ),
            data={
                "validation_pdf": SimpleUploadedFile("file.pdf", "contents".encode())
            },
        )

        self.assertRedirects(
            response,
            reverse("permits:permit_requests_list"),
            fetch_redirect_response=False,
        )
        validation.permit_request.refresh_from_db()
        self.assertEqual(
            validation.permit_request.status, models.PermitRequest.STATUS_APPROVED
        )
        self.assertEqual(len(mail.outbox), 1)
        self.assertEqual(mail.outbox[0].to, ["user@geocity.com"])
        self.assertEqual(
            mail.outbox[0].subject,
            "Votre demande a été traitée et classée (Foo type)",
        )
        self.assertIn(
            "Nous vous informons que votre demande a été traitée et classée.",
            mail.outbox[0].message().as_string(),
        )
        self.assertIn(
            "a custom signature for email",
            mail.outbox[0].message().as_string(),
        )

    def test_secretariat_can_reject_permit_request_and_email_to_author_is_sent(self):

        validation = factories.PermitRequestValidationFactory(
            permit_request__administrative_entity=self.administrative_entity,
            permit_request__status=models.PermitRequest.STATUS_PROCESSING,
            validation_status=models.PermitRequestValidation.STATUS_REJECTED,
            permit_request__author__user__email="user@geocity.com",
        )
        works_type = factories.WorksTypeFactory(name="Foo type")
        works_object = factories.WorksObjectFactory()
        wot = factories.WorksObjectTypeFactory(
            works_type=works_type,
            works_object=works_object,
        )
        validation.permit_request.works_object_types.set([wot])

        self.client.login(username=self.secretariat_user.username, password="password")
        factories.PermitRequestGeoTimeFactory(permit_request=validation.permit_request)
        response = self.client.post(
            reverse(
                "permits:permit_request_reject",
                kwargs={"permit_request_id": validation.permit_request.pk},
            ),
            data={
                "validation_pdf": SimpleUploadedFile("file.pdf", "contents".encode()),
            },
        )

        self.assertRedirects(
            response,
            reverse("permits:permit_requests_list"),
            fetch_redirect_response=False,
        )
        validation.permit_request.refresh_from_db()
        self.assertEqual(
            validation.permit_request.status, models.PermitRequest.STATUS_REJECTED
        )
        self.assertEqual(len(mail.outbox), 1)
        self.assertEqual(mail.outbox[0].to, ["user@geocity.com"])
        self.assertEqual(
            mail.outbox[0].subject,
            "Votre demande a été traitée et classée (Foo type)",
        )
        self.assertIn(
            "Nous vous informons que votre demande a été traitée et classée.",
            mail.outbox[0].message().as_string(),
        )
        self.assertIn(
            "a custom signature for email",
            mail.outbox[0].message().as_string(),
        )

    def test_secretariat_cannot_classify_permit_request_with_pending_validations(self):

        validation = factories.PermitRequestValidationFactory(
            permit_request__administrative_entity=self.administrative_entity
        )

        self.client.login(username=self.secretariat_user.username, password="password")
        response = self.client.post(
            reverse(
                "permits:permit_request_approve",
                kwargs={"permit_request_id": validation.permit_request.pk},
            ),
            data={"validation_pdf": SimpleUploadedFile("file.pdf", "")},
        )

        self.assertEqual(response.status_code, 404)

    def test_secretariat_does_not_see_classify_form_when_pending_validations(self):
        validation = factories.PermitRequestValidationFactory(
            permit_request__administrative_entity=self.administrative_entity
        )

        self.client.login(username=self.secretariat_user.username, password="password")
        response = self.client.get(
            reverse(
                "permits:permit_request_detail",
                kwargs={"permit_request_id": validation.permit_request.pk},
            )
        )

        self.assertNotContains(
            response,
            reverse(
                "permits:permit_request_approve",
                kwargs={"permit_request_id": validation.permit_request.pk},
            ),
        )

    def test_user_without_permission_cannot_classify_permit_request(self):
        validation = factories.PermitRequestValidationFactory(
            permit_request__administrative_entity=self.administrative_entity,
            validation_status=models.PermitRequestValidation.STATUS_APPROVED,
        )
        user = factories.UserFactory(actor=validation.permit_request.author)
        self.client.login(username=user.username, password="password")

        approve_url = reverse(
            "permits:permit_request_approve",
            kwargs={"permit_request_id": validation.permit_request.pk},
        )

        response = self.client.post(
            approve_url, data={"validation_pdf": SimpleUploadedFile("file.pdf", "")}
        )

        self.assertRedirects(
            response, "%s?next=%s" % (reverse(settings.LOGIN_URL), approve_url)
        )

    def test_permit_request_validation_file_accessible_to_permit_request_author(self):
        author_user = factories.UserFactory()
        permit_request = factories.PermitRequestFactory(
            validated_at=timezone.now(),
            status=models.PermitRequest.STATUS_APPROVED,
            author=author_user.permitauthor,
        )
        # This cannot be performed in the factory because we need the permit request to have an id to upload a file
        permit_request.validation_pdf = SimpleUploadedFile("file.pdf", b"contents")
        permit_request.save()

        self.client.login(username=author_user, password="password")
        response = self.client.get(permit_request.validation_pdf.url)
        self.assertEqual(response.status_code, 200)
        self.assertEqual(b"".join(response.streaming_content), b"contents")

    def test_permit_request_validation_file_not_accessible_to_other_users(self):
        non_author_user = factories.UserFactory()
        permit_request = factories.PermitRequestFactory(
            validated_at=timezone.now(), status=models.PermitRequest.STATUS_APPROVED
        )
        # This cannot be performed in the factory because we need the permit request to have an id to upload a file
        permit_request.validation_pdf = SimpleUploadedFile("file.pdf", b"contents")
        permit_request.save()

        self.client.login(username=non_author_user, password="password")
        response = self.client.get(permit_request.validation_pdf.url)
        self.assertEqual(response.status_code, 404)

    def test_classify_sets_validation_date(self):
        validation = factories.PermitRequestValidationFactory(
            permit_request__administrative_entity=self.administrative_entity,
            permit_request__status=models.PermitRequest.STATUS_PROCESSING,
            validation_status=models.PermitRequestValidation.STATUS_APPROVED,
        )

        self.client.login(username=self.secretariat_user.username, password="password")
        self.client.post(
            reverse(
                "permits:permit_request_approve",
                kwargs={"permit_request_id": validation.permit_request.pk},
            ),
            data={"validation_pdf": SimpleUploadedFile("file.pdf", b"contents")},
        )

        validation.permit_request.refresh_from_db()
        self.assertIsNotNone(validation.permit_request.validated_at)

    def test_email_to_services_is_sent_when_secretariat_classifies_permit_request(self):
        works_type_1 = factories.WorksTypeFactory(name="Foo type")
        works_type_2 = factories.WorksTypeFactory(name="Bar type")
        works_object = factories.WorksObjectFactory()
        wot = factories.WorksObjectTypeFactory(
            requires_validation_document=False,
            notify_services=True,
            services_to_notify="test-send-1@geocity.ch, test-send-2@geocity.ch, test-i-am-not-an-email,  ,\n\n\n",
            works_type=works_type_1,
            works_object=works_object,
        )
        wot2 = factories.WorksObjectTypeFactory(
            requires_validation_document=False,
            notify_services=True,
            services_to_notify="not-repeated-email@liip.ch, test-send-1@geocity.ch, \n, test-send-2@geocity.ch, test-i-am-not-an-email,  ,",
            works_type=works_type_2,
            works_object=works_object,
        )
        validation = factories.PermitRequestValidationFactory(
            permit_request__administrative_entity=self.administrative_entity,
            permit_request__status=models.PermitRequest.STATUS_PROCESSING,
            validation_status=models.PermitRequestValidation.STATUS_APPROVED,
            permit_request__author__user__email="user@geocity.com",
        )
        validation.permit_request.works_object_types.set([wot, wot2])
        factories.PermitRequestGeoTimeFactory(permit_request=validation.permit_request)

        self.client.login(username=self.secretariat_user.username, password="password")
        response = self.client.post(
            reverse(
                "permits:permit_request_approve",
                kwargs={"permit_request_id": validation.permit_request.pk},
            ),
        )

        self.assertRedirects(
            response,
            reverse("permits:permit_requests_list"),
            fetch_redirect_response=False,
        )
        validation.permit_request.refresh_from_db()
        self.assertEqual(
            validation.permit_request.status, models.PermitRequest.STATUS_APPROVED
        )
        # Only valid emails are sent, not repeated emails.
        self.assertEqual(len(mail.outbox), 4)
        self.assertEqual(mail.outbox[0].to, ["user@geocity.com"])

        self.assertIn(
            "Votre demande a été traitée et classée",
            mail.outbox[0].subject,
        )

        self.assertIn(
            "Bar type",
            mail.outbox[0].subject,
        )

        self.assertIn(
            "Foo type",
            mail.outbox[0].subject,
        )

        self.assertIn(
            "Nous vous informons que votre demande a été traitée et classée.",
            mail.outbox[0].message().as_string(),
        )

        services_message_content = "Nous vous informons qu'une demande a été traitée et classée par le secrétariat."
        valid_services_emails = [
            "not-repeated-email@liip.ch",
            "test-send-2@geocity.ch",
            "test-send-1@geocity.ch",
        ]
        self.assertIn(
            "a custom signature for email",
            mail.outbox[0].message().as_string(),
        )
        self.assertTrue(mail.outbox[1].to[0] in valid_services_emails)
        self.assertIn(services_message_content, mail.outbox[1].message().as_string())
        self.assertTrue(mail.outbox[2].to[0] in valid_services_emails)
        self.assertIn(services_message_content, mail.outbox[2].message().as_string())
        self.assertTrue(mail.outbox[3].to[0] in valid_services_emails)
        self.assertIn(services_message_content, mail.outbox[3].message().as_string())


class ApprovedPermitRequestClassifyTestCase(TestCase):
    def setUp(self):
        self.secretariat_group = factories.SecretariatGroupFactory()
        self.administrative_entity = (
            self.secretariat_group.permitdepartment.administrative_entity
        )
        self.secretariat_user = factories.SecretariatUserFactory(
            groups=[self.secretariat_group]
        )

        self.validation = factories.PermitRequestValidationFactory(
            permit_request__administrative_entity=self.administrative_entity,
            permit_request__status=models.PermitRequest.STATUS_PROCESSING,
            validation_status=models.PermitRequestValidation.STATUS_APPROVED,
        )
        self.client.login(username=self.secretariat_user.username, password="password")

    def _get_approval(self):
        response = self.client.get(
            reverse(
                "permits:permit_request_approve",
                kwargs={"permit_request_id": self.validation.permit_request.pk},
            ),
        )
        self.assertContains(response, "Approbation de la demande")
        self.assertEqual(
            self.validation.permit_request.status,
            models.PermitRequest.STATUS_PROCESSING,
        )
        return response

    def test_classify_permit_request_with_required_validation_doc_shows_file_field(
        self,
    ):
        wot = factories.WorksObjectTypeFactory(requires_validation_document=True)
        self.validation.permit_request.works_object_types.set([wot])
        response = self._get_approval()
        self.assertContains(response, "validation_pdf")

    def test_classify_permit_request_without_required_validation_doc_does_not_show_file_field(
        self,
    ):
        wot = factories.WorksObjectTypeFactory(requires_validation_document=False)
        self.validation.permit_request.works_object_types.set([wot])
        response = self._get_approval()
        self.assertNotContains(response, "validation_pdf")

    def test_classify_permit_request_with_any_object_requiring_validation_doc_shows_file_field(
        self,
    ):
        wot1 = factories.WorksObjectTypeFactory(requires_validation_document=True)
        wot2 = factories.WorksObjectTypeFactory(requires_validation_document=False)
        self.validation.permit_request.works_object_types.set([wot1, wot2])
        response = self._get_approval()
        self.assertContains(response, "validation_pdf")


class PrivateDemandsTestCase(LoggedInUserMixin, TestCase):
    def test_administrative_entity_step_without_public_requests_is_empty_to_standard_user(
        self,
    ):

        works_types = factories.WorksTypeFactory.create_batch(2)
        works_objects = factories.WorksObjectFactory.create_batch(2)

        administrative_entity = factories.PermitAdministrativeEntityFactory(
            name="privateEntity"
        )
        private_works_object_type = models.WorksObjectType.objects.create(
            works_type=works_types[0],
            works_object=works_objects[0],
            is_public=False,
        )
        private_works_object_type.administrative_entities.set([administrative_entity])
        response = self.client.get(
            reverse(
                "permits:permit_request_select_administrative_entity",
            ),
        )
        self.assertNotContains(response, "privateEntity")

    def test_administrative_entity_step_without_public_requests_is_visible_to_user_with_specific_permission(
        self,
    ):

        see_private_requests_permission = Permission.objects.get(
            codename="see_private_requests"
        )
        self.user.user_permissions.add(see_private_requests_permission)
        works_types = factories.WorksTypeFactory.create_batch(2)
        works_objects = factories.WorksObjectFactory.create_batch(2)

        administrative_entity = factories.PermitAdministrativeEntityFactory(
            name="privateEntity"
        )
        private_works_object_type = models.WorksObjectType.objects.create(
            works_type=works_types[0],
            works_object=works_objects[0],
            is_public=False,
        )
        private_works_object_type.administrative_entities.set([administrative_entity])
        response = self.client.get(
            reverse(
                "permits:permit_request_select_administrative_entity",
            ),
        )

        self.assertContains(response, "privateEntity")

    def test_work_type_step_only_show_public_requests_to_standard_user(
        self,
    ):

        public_works_object_types = factories.WorksObjectTypeFactory.create_batch(
            2, is_public=True
        )
        private_works_object_type = factories.WorksObjectTypeFactory(is_public=False)
        administrative_entity = factories.PermitAdministrativeEntityFactory()
        administrative_entity.works_object_types.set(
            public_works_object_types + [private_works_object_type]
        )

        permit_request = factories.PermitRequestFactory(
            author=self.user.permitauthor, administrative_entity=administrative_entity
        )

        response = self.client.get(
            reverse(
                "permits:permit_request_select_types",
                kwargs={"permit_request_id": permit_request.pk},
            ),
        )
        self.assertEqual(
            len(get_parser(response.content).select(".form-check-label")), 2
        )

    def test_work_type_step_show_private_requests_with_choices_to_user_with_specific_permission(
        self,
    ):

        see_private_requests_permission = Permission.objects.get(
            codename="see_private_requests"
        )
        self.user.user_permissions.add(see_private_requests_permission)

        public_works_object_types = factories.WorksObjectTypeFactory.create_batch(
            2, is_public=True
        )
        private_works_object_type = factories.WorksObjectTypeFactory(is_public=False)
        administrative_entity = factories.PermitAdministrativeEntityFactory()
        administrative_entity.works_object_types.set(
            public_works_object_types + [private_works_object_type]
        )

        permit_request = factories.PermitRequestFactory(
            author=self.user.permitauthor, administrative_entity=administrative_entity
        )

        response = self.client.get(
            reverse(
                "permits:permit_request_select_types",
                kwargs={"permit_request_id": permit_request.pk},
            ),
        )
        self.assertEqual(
            len(get_parser(response.content).select(".form-check-label")), 3
        )

    def test_work_type_step_show_public_requests_to_standard_user(
        self,
    ):
        public_works_object_types = factories.WorksObjectTypeFactory.create_batch(
            2, is_public=True
        )
        private_works_object_type = factories.WorksObjectTypeFactory(is_public=False)
        administrative_entity = factories.PermitAdministrativeEntityFactory()
        administrative_entity.works_object_types.set(
            public_works_object_types + [private_works_object_type]
        )

        permit_request = factories.PermitRequestFactory(
            author=self.user.permitauthor, administrative_entity=administrative_entity
        )

        permit_request.administrative_entity.works_object_types.set(
            models.WorksObjectType.objects.all()
        )

        models.WorksObjectTypeChoice.objects.create(
            permit_request=permit_request,
            works_object_type=public_works_object_types[0],
        )

        models.WorksObjectTypeChoice.objects.create(
            permit_request=permit_request,
            works_object_type=public_works_object_types[1],
        )

        response = self.client.get(
            reverse(
                "permits:permit_request_select_objects",
                kwargs={"permit_request_id": permit_request.pk},
            )
            + "?types={}&types={}".format(
                public_works_object_types[0].works_type.pk,
                public_works_object_types[1].works_type.pk,
            ),
        )
        self.assertEqual(
            len(get_parser(response.content).select(".form-check-label")), 2
        )

    def test_work_type_step_show_private_requests_to_user_with_specific_permission(
        self,
    ):

        see_private_requests_permission = Permission.objects.get(
            codename="see_private_requests"
        )
        self.user.user_permissions.add(see_private_requests_permission)

        public_works_object_types = factories.WorksObjectTypeFactory.create_batch(
            2, is_public=True
        )
        private_works_object_type = factories.WorksObjectTypeFactory(is_public=False)
        administrative_entity = factories.PermitAdministrativeEntityFactory()
        administrative_entity.works_object_types.set(
            public_works_object_types + [private_works_object_type]
        )

        permit_request = factories.PermitRequestFactory(
            author=self.user.permitauthor, administrative_entity=administrative_entity
        )

        permit_request.administrative_entity.works_object_types.set(
            models.WorksObjectType.objects.all()
        )

        models.WorksObjectTypeChoice.objects.create(
            permit_request=permit_request,
            works_object_type=public_works_object_types[0],
        )

        models.WorksObjectTypeChoice.objects.create(
            permit_request=permit_request,
            works_object_type=public_works_object_types[1],
        )

        models.WorksObjectTypeChoice.objects.create(
            permit_request=permit_request, works_object_type=private_works_object_type
        )

        response = self.client.get(
            reverse(
                "permits:permit_request_select_objects",
                kwargs={"permit_request_id": permit_request.pk},
            )
            + "?types={}&types={}&types={}".format(
                public_works_object_types[0].works_type.pk,
                public_works_object_types[1].works_type.pk,
                private_works_object_type.works_type.pk,
            ),
        )
        self.assertEqual(
            len(get_parser(response.content).select(".form-check-label")), 3
        )


class PermitRequestFilteredWorksObjectListTestCase(LoggedInSecretariatMixin, TestCase):
    def setUp(self):
        super().setUp()
        self.wot_normal = factories.WorksObjectTypeFactory()
        self.permit_request = factories.PermitRequestFactory(
            author=self.user.permitauthor,
            status=models.PermitRequest.STATUS_APPROVED,
        )
        self.permit_request.works_object_types.set([self.wot_normal])
        factories.PermitRequestGeoTimeFactory(permit_request=self.permit_request)

        works_object_type_choice = self.permit_request.worksobjecttypechoice_set.first()
        prop = factories.WorksObjectPropertyFactory()
        prop.works_object_types.add(works_object_type_choice.works_object_type)
        self.prop_value = factories.WorksObjectPropertyValueFactory(
            works_object_type_choice=works_object_type_choice, property=prop
        )

    def test_secretariat_user_can_see_filtered_permits_details(
        self,
    ):
        response = self.client.get(
            "{}?works_object_types__works_object={}".format(
                reverse(
                    "permits:permit_requests_list",
                ),
                self.permit_request.works_object_types.first().works_object.id,
            )
        )

        self.assertInHTML(self.prop_value.value["val"], response.content.decode())

    def test_secretariat_user_can_see_filtered_permits_details_in_csv(
        self,
    ):
        response = self.client.get(
            "{}?works_object_types__works_object={}&_export=csv".format(
                reverse(
                    "permits:permit_requests_list",
                ),
                self.permit_request.works_object_types.first().works_object.id,
            )
        )

        self.assertContains(response, self.prop_value.value["val"])


class PermitRequestAnonymousTestCase(TestCase):
    def setUp(self):
        super().setUp()

    def test_anonymous_request_on_non_anonymous_entity_returns_404(self):
        entity = factories.PermitAdministrativeEntityFactory(tags=["a"])
        type = factories.WorksTypeFactory(tags=["a"])

        response = self.client.get(
            reverse("permits:anonymous_permit_request"),
            data={
                "entityfilter": entity.tags.get().slug,
                "typefilter": type.tags.get().slug,
            },
        )

        self.assertEqual(response.status_code, 404)

    def test_anonymous_request_on_anonymous_entity_displays_captcha_form(self):
        entity = factories.PermitAdministrativeEntityFactory(tags=["a"])
        create_anonymous_users._create_anonymous_user_for_entity(entity)

        type = factories.WorksTypeFactory(tags=["a"])

        response = self.client.get(
            reverse("permits:anonymous_permit_request"),
            data={
                "entityfilter": entity.tags.get().slug,
                "typefilter": type.tags.get().slug,
            },
        )

        self.assertEqual(response.status_code, 200)
        self.assertIn("anonymous_request_form", response.context)

    def test_anonymous_request_temporary_logged_in_no_wot_displays_request_form(self):
        entity = factories.PermitAdministrativeEntityFactory(tags=["a"])
        create_anonymous_users._create_anonymous_user_for_entity(entity)

        temp_author = models.PermitAuthor.objects.create_temporary_user(entity)
        self.client.force_login(temp_author.user)
        session = self.client.session
        session["anonymous_request_token"] = hash((temp_author, entity))
        session.save()

        type = factories.WorksTypeFactory(tags=["a"])

        response = self.client.get(
            reverse("permits:anonymous_permit_request"),
            data={
                "entityfilter": entity.tags.get().slug,
                "typefilter": type.tags.get().slug,
            },
        )

        self.assertEqual(response.status_code, 404)

    def test_anonymous_request_temporary_logged_in_displays_request_form(self):
        entity = factories.PermitAdministrativeEntityFactory(tags=["a"])
        create_anonymous_users._create_anonymous_user_for_entity(entity)

        temp_author = models.PermitAuthor.objects.create_temporary_user(entity)
        self.client.force_login(temp_author.user)
        session = self.client.session
        session["anonymous_request_token"] = hash((temp_author, entity))
        session.save()

        type = factories.WorksTypeFactory(tags=["a"])
        factories.WorksObjectTypeFactory(
            is_anonymous=True,
            works_type=type,
            administrative_entities=[entity],
        )

        response = self.client.get(
            reverse("permits:anonymous_permit_request"),
            data={
                "entityfilter": entity.tags.get().slug,
                "typefilter": type.tags.get().slug,
            },
            follow=True,
        )

        self.assertEqual(response.status_code, 200)
        # As the wot has to properties, going directly to next step
        self.assertTrue(
            isinstance(response.context["formset"].forms[0], PermitRequestGeoTimeForm)
        )

    def test_anonymous_request_submission_deletes_temporary_user(self):
        entity = factories.PermitAdministrativeEntityFactory(tags=["a"])
        create_anonymous_users._create_anonymous_user_for_entity(entity)

        temp_author = models.PermitAuthor.objects.create_temporary_user(entity)
        self.client.force_login(temp_author.user)
        session = self.client.session
        session["anonymous_request_token"] = hash((temp_author, entity))
        session.save()

        type = factories.WorksTypeFactory(tags=["a"])
        wot = factories.WorksObjectTypeWithoutGeometryFactory(
            is_anonymous=True,
            works_type=type,
            administrative_entities=[entity],
            needs_date=False,
        )

        # Filled permit request
        permit_request = factories.PermitRequestFactory(
            author=temp_author,
            status=models.PermitRequest.STATUS_DRAFT,
            administrative_entity=entity,
        )
        work_object_type_choice = factories.WorksObjectTypeChoiceFactory(
            permit_request=permit_request,
            works_object_type=wot,
        )
        prop = factories.WorksObjectPropertyFactory()
        prop.works_object_types.set([wot])
        factories.WorksObjectPropertyValueFactory(
            property=prop,
            works_object_type_choice=work_object_type_choice,
            value={"val": True},
        )

        response = self.client.post(
            reverse(
                "permits:permit_request_submit_confirmed",
                kwargs={"permit_request_id": permit_request.pk},
            )
        )

        permit_request.refresh_from_db()

        self.assertEqual(response.status_code, 302)
        self.assertEqual(response.url, reverse("permits:anonymous_permit_request_sent"))

        self.assertEqual(permit_request.author, entity.anonymous_user)

        self.assertEqual(
            get_user_model().objects.get().pk,
            permit_request.author.user_id,
        )<|MERGE_RESOLUTION|>--- conflicted
+++ resolved
@@ -2876,11 +2876,6 @@
             new_properties_values_qs,
         )
 
-<<<<<<< HEAD
-    def test_author_cannot_see_private_secretariat_amend_property(
-        self,
-    ):
-=======
     def test_secretariat_cannot_amend_permit_request_fields_if_can_always_be_updated(
         self,
     ):
@@ -2934,7 +2929,6 @@
         self.assertTrue(element)
 
     def test_author_cannot_see_private_secretariat_amend_property(self,):
->>>>>>> 5a85db85
 
         props_quantity = 3
         permit_request = factories.PermitRequestFactory(
