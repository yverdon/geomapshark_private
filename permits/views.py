--- conflicted
+++ resolved
@@ -16,6 +16,7 @@
     permission_required,
     user_passes_test,
 )
+from django.contrib.sites.shortcuts import get_current_site
 from django.core.exceptions import (
     ObjectDoesNotExist,
     PermissionDenied,
@@ -23,22 +24,10 @@
 )
 from django.core.files.base import ContentFile
 from django.db import transaction
-<<<<<<< HEAD
-from django.db.models import Prefetch, Sum, Q, CharField, Value
+from django.db.models import Prefetch, Q, Sum
 from django.forms import modelformset_factory
-from django.http import (
-    Http404,
-    HttpResponse,
-    JsonResponse,
-    StreamingHttpResponse,
-)
-from django.contrib.sites.shortcuts import get_current_site
-=======
-from django.db.models import Prefetch, ProtectedError, Q, Sum
-from django.forms import formset_factory, modelformset_factory
 from django.http import Http404, HttpResponse, JsonResponse, StreamingHttpResponse
 from django.http.response import HttpResponseNotFound
->>>>>>> 24cad148
 from django.shortcuts import get_object_or_404, redirect, render
 from django.urls import reverse, reverse_lazy
 from django.utils import timezone
@@ -1189,32 +1178,6 @@
         administrative_entity_instance = models.PermitAdministrativeEntity.objects.get(
             pk=entities_after_filter.first().pk
         )
-<<<<<<< HEAD
-=======
-        entities_by_tag = services.get_administrative_entities(
-            request.user
-        ).filter_by_tags(entityfilter)
-        # If entityfilter returns only one entity, permit_request oject can alread be created
-        if len(entities_by_tag) == 1 and not permit_request:
-            administrative_entity_instance = (
-                models.PermitAdministrativeEntity.objects.get(
-                    pk=entities_by_tag.first().pk
-                )
-            )
-            permit_request = models.PermitRequest.objects.create(
-                administrative_entity=administrative_entity_instance,
-                author=request.user.permitauthor,
-            )
-            candidate_works_object_types = None
-            if request.session["typefilter"] == []:
-                candidate_works_object_types = models.WorksObjectType.objects.filter(
-                    administrative_entities__in=entities_by_tag,
-                )
-            else:
-                works_types_by_tag = models.WorksType.objects.filter_by_tags(
-                    request.session["typefilter"]
-                ).values_list("pk", flat=True)
->>>>>>> 24cad148
 
         permit_request = models.PermitRequest.objects.create(
             administrative_entity=administrative_entity_instance,
@@ -1289,10 +1252,7 @@
             instance=permit_request,
             user=request.user,
             session=request.session,
-<<<<<<< HEAD
             site=current_site,
-=======
->>>>>>> 24cad148
         )
     return render(
         request,
