import datetime
import logging
import mimetypes
import os
import urllib.parse
from datetime import datetime

import django_tables2 as tableslib
import requests
from constance import config
from django.conf import settings
from django.contrib import messages
from django.contrib.auth import logout
from django.contrib.auth.decorators import (
    login_required,
    permission_required,
    user_passes_test,
)
from django.core.exceptions import (
    ObjectDoesNotExist,
    PermissionDenied,
    SuspiciousOperation,
)
from django.core.files.base import ContentFile
from django.db import transaction
from django.db.models import Prefetch, ProtectedError, Q, Sum
from django.forms import formset_factory, modelformset_factory
from django.http import Http404, HttpResponse, JsonResponse, StreamingHttpResponse
from django.http.response import HttpResponseNotFound
from django.shortcuts import get_object_or_404, redirect, render
from django.urls import reverse, reverse_lazy
from django.utils import timezone
from django.utils.decorators import method_decorator
from django.utils.translation import gettext as _
from django.utils.translation import ngettext
from django.views import View
from django.views.generic.edit import DeleteView
from django.views.generic.list import ListView
from django_filters.views import FilterView
from django_tables2.export.views import ExportMixin
from django_tables2.views import SingleTableMixin
<<<<<<< HEAD

from reports import models as reportmodels
=======
>>>>>>> 24cad148

from . import fields, filters, forms, models, services, tables
from .decorators import check_mandatory_2FA, permanent_user_required
from .exceptions import BadPermitRequestStatus, NonProlongablePermitRequest
from .search import search_permit_requests, search_result_to_json
from .tables import CustomPropertyValueAccessiblePermitRequest, get_custom_dynamic_table

logger = logging.getLogger(__name__)


def user_has_permitauthor(user):
    try:
        user.permitauthor
    except models.PermitAuthor.DoesNotExist:
        return False

    return True


def get_permit_request_for_edition(user, permit_request_id):
    permit_request = models.PermitRequest.objects.get(pk=permit_request_id)
    if permit_request.can_always_be_updated(user):
        allowed_statuses = {
            models.PermitRequest.STATUS_DRAFT,
            models.PermitRequest.STATUS_SUBMITTED_FOR_VALIDATION,
            models.PermitRequest.STATUS_APPROVED,
            models.PermitRequest.STATUS_PROCESSING,
            models.PermitRequest.STATUS_AWAITING_SUPPLEMENT,
            models.PermitRequest.STATUS_AWAITING_VALIDATION,
            models.PermitRequest.STATUS_REJECTED,
            models.PermitRequest.STATUS_RECEIVED,
        }
    else:
        allowed_statuses = {
            models.PermitRequest.STATUS_DRAFT,
            models.PermitRequest.STATUS_AWAITING_SUPPLEMENT,
            models.PermitRequest.STATUS_SUBMITTED_FOR_VALIDATION,
        }

    permit_request = services.get_permit_request_for_user_or_404(
        user,
        permit_request_id,
        statuses=allowed_statuses,
    )

    can_pilot_edit_permit_request = services.can_edit_permit_request(
        user, permit_request
    )

    if (
        permit_request.status == models.PermitRequest.STATUS_SUBMITTED_FOR_VALIDATION
        and not can_pilot_edit_permit_request
    ):
        raise BadPermitRequestStatus(
            permit_request,
            [
                models.PermitRequest.STATUS_DRAFT,
                models.PermitRequest.STATUS_AWAITING_SUPPLEMENT,
            ],
        )
    return permit_request


def get_permit_request_for_prolongation(user, permit_request_id):

    allowed_statuses = models.PermitRequest.PROLONGABLE_STATUSES

    permit_request = services.get_permit_request_for_user_or_404(
        user,
        permit_request_id,
        statuses=allowed_statuses,
    )

    if not permit_request.works_object_types.filter(permit_duration__gte=0).exists():
        raise NonProlongablePermitRequest(permit_request)
    return permit_request


def redirect_bad_status_to_detail(func):
    def inner(*args, **kwargs):
        try:
            return func(*args, **kwargs)
        except BadPermitRequestStatus as e:
            return redirect(
                "permits:permit_request_detail", permit_request_id=e.permit_request.pk
            )

    return inner


def disable_form(form, editable_fields=None):
    for field in form.fields.values():
        if editable_fields and field.label in editable_fields:
            continue
        field.disabled = True

    if not editable_fields:
        form.disabled = True


def progress_bar_context(request, permit_request, current_step_type):
    steps = services.get_progress_bar_steps(
        request=request, permit_request=permit_request
    )
    if current_step_type not in steps:
        raise Http404()

    try:
        previous_step = services.get_previous_step(steps, current_step_type)
    except IndexError:
        previous_step = None

    return {"steps": steps, "previous_step": previous_step}


@method_decorator(login_required, name="dispatch")
@method_decorator(permanent_user_required, name="dispatch")
@method_decorator(check_mandatory_2FA, name="dispatch")
class PermitRequestDetailView(View):

    actions = models.ACTIONS

    def dispatch(self, request, *args, **kwargs):
        self.permit_request = services.get_permit_request_for_user_or_404(
            request.user, kwargs["permit_request_id"]
        )

        if (
            self.permit_request.is_draft()
            and self.permit_request.author.user == request.user
        ):
            return redirect(
                "permits:permit_request_select_administrative_entity",
                permit_request_id=self.permit_request.pk,
            )

        return super().dispatch(request, *args, **kwargs)

    def render_to_response(self, context):
        return render(self.request, "permits/permit_request_detail.html", context)

    def get_context_data(self, **kwargs):
        current_actions = services.get_actions_for_administrative_entity(
            self.permit_request
        )

        action_forms = {
            action: self.get_form_for_action(action) for action in current_actions
        }
        action_formsets = {
            action: self.get_formset_for_action(action) for action in current_actions
        }
        available_actions = [
            action
            for action in current_actions
            if action_forms[action] or action_formsets[action]
        ]

        active_forms = [
            action
            for action in available_actions
            if not getattr(action_forms[action], "disabled", False)
            or not getattr(action_formsets[action], "disabled", False)
        ]

        if kwargs.get("active_form") or self.request.GET.get("prev_active_form"):
            active_form = (
                kwargs.get("active_form")
                if kwargs.get("active_form")
                else self.request.GET.get("prev_active_form")
            )

            if "poke" in active_forms and "validate" in active_forms:
                active_form = active_forms[active_forms.index("validate")]
        else:
            active_form = active_forms[0]

        kwargs["has_validations"] = self.permit_request.has_validations()

        if action_forms.get(models.ACTION_POKE):
            kwargs[
                "nb_pending_validations"
            ] = self.permit_request.get_pending_validations().count()
            kwargs["validations"] = self.permit_request.validations.select_related(
                "department", "department__group"
            )
        else:
            kwargs["nb_pending_validations"] = 0

            kwargs["validations"] = self.permit_request.validations.select_related(
                "department", "department__group"
            )
        can_validate_permit_request = services.can_validate_permit_request(
            self.request.user, self.permit_request
        )
        history = (
            self.permit_request.history.all()
            if services.has_permission_to_amend_permit_request(
                self.request.user, self.permit_request
            )
            or can_validate_permit_request
            else None
        )
        prolongation_enabled = (
            services.get_works_object_type_choices(self.permit_request).aggregate(
                Sum("works_object_type__permit_duration")
            )["works_object_type__permit_duration__sum"]
            is not None
        )

        return {
            **kwargs,
            **{
                "permit_request": self.permit_request,
                "history": history,
                "forms": action_forms,
                "formsets": action_formsets,
                "active_form": active_form,
                "has_permission_to_classify": services.has_permission_to_classify_permit_request(
                    self.request.user, self.permit_request
                ),
                "can_classify": services.can_classify_permit_request(
                    self.request.user, self.permit_request
                ),
                "can_validate_permit_request": can_validate_permit_request,
                "print_templates": services.get_permit_request_print_templates(
                    self.permit_request
                ),
                "reports": reportmodels.Report.objects.filter(
                    work_object_types__in=self.permit_request.works_object_types.all()
                ).all(),
                "directives": services.get_permit_request_directives(
                    self.permit_request
                ),
                "prolongation_enabled": prolongation_enabled,
                "document_enabled": services.has_document_enabled_for_wots(
                    self.permit_request
                ),
                "publication_enabled": self.permit_request.works_object_types.filter(
                    publication_enabled=True
                ).count()
                == self.permit_request.works_object_types.count(),
                "inquiry_in_progress": self.permit_request.status
                == models.PermitRequest.STATUS_INQUIRY_IN_PROGRESS,
            },
        }

    def get(self, request, *args, **kwargs):
        return self.render_to_response(self.get_context_data())

    def post(self, request, *args, **kwargs):
        """
        Instanciate the form matching the submitted POST `action`, checking if the user has the permissions to use it,
        save it, and call the related submission function.
        """

        action = request.POST.get("action")
        if action not in models.ACTIONS:
            return HttpResponse(status=400)

        form = self.get_form_for_action(action, data=request.POST, files=request.FILES)
        form_type = "forms"
        # if no form was found, it might be a formset
        if not form:
            form = self.get_formset_for_action(
                action, data=request.POST, files=request.FILES
            )
            form_type = "formsets"

        if not form:
            raise PermissionDenied
        elif getattr(form, "disabled", False):
            raise SuspiciousOperation

        if form.is_valid():
            return self.handle_form_submission(form, action)

        # Replace unbound form by bound form in the context
        context = self.get_context_data(active_form=action)
        context[form_type][action] = form

        return self.render_to_response(context)

    def get_form_for_action(self, action, data=None, files=None):
        actions_forms = {
            models.ACTION_AMEND: self.get_amend_form,
            models.ACTION_REQUEST_VALIDATION: self.get_request_validation_form,
            models.ACTION_VALIDATE: self.get_validation_form,
            models.ACTION_POKE: self.get_poke_form,
            models.ACTION_PROLONG: self.get_prolongation_form,
            models.ACTION_REQUEST_INQUIRY: self.get_request_inquiry_form,
        }

        return (
            actions_forms[action](data=data, files=files)
            if action in actions_forms
            else None
        )

    def get_formset_for_action(self, action, data=None, files=None):
        actions_formset = {
            models.ACTION_COMPLEMENTARY_DOCUMENTS: self.get_complementary_documents_formset,
        }

        return (
            actions_formset[action](data=data, files=files)
            if action in actions_formset
            else None
        )

    def get_amend_form(self, data=None, **kwargs):

        if services.has_permission_to_amend_permit_request(
            self.request.user, self.permit_request
        ):

            # Get the first object type selected as a shorname suggestion for pilot
            first_wot = services.get_works_object_type_choices(
                self.permit_request
            ).first()
            shortname_value_proposal = (
                first_wot.works_object_type.works_object.name
                if first_wot
                and len(first_wot.works_object_type.works_object.name)
                <= models.PermitRequest._meta.get_field("shortname").max_length
                else None
            )
            # Only set the `status` default value if it's submitted for validation, to prevent accidentally resetting
            # the status

            initial = (
                {
                    "shortname": shortname_value_proposal,
                    "status": models.PermitRequest.STATUS_PROCESSING,
                }
                if self.permit_request.status
                == models.PermitRequest.STATUS_SUBMITTED_FOR_VALIDATION
                else {}
            )

            form = forms.PermitRequestAdditionalInformationForm(
                instance=self.permit_request,
                initial=initial,
                data=data,
                user=self.request.user,
            )

            if not services.can_amend_permit_request(
                self.request.user, self.permit_request
            ) and not self.permit_request.can_always_be_updated(self.request.user):

                disable_form(
                    form, self.permit_request.get_amend_property_list_always_amendable()
                )

            return form

        return None

    def get_request_inquiry_form(self, data=None, **kwargs):
        if not services.has_permission_to_amend_permit_request(
            self.request.user, self.permit_request
        ):
            return None

        current_inquiry = models.PermitRequestInquiry.get_current_inquiry(
            permit_request=self.permit_request
        )

        form = forms.PermitRequestInquiryForm(
            data=data,
            permit_request=self.permit_request,
            instance=current_inquiry,
        )

        if current_inquiry:
            disable_form(form, editable_fields=[form.fields["documents"].label])

        return form

    def get_request_validation_form(self, data=None, **kwargs):
        if services.has_permission_to_amend_permit_request(
            self.request.user, self.permit_request
        ):
            form = forms.PermitRequestValidationDepartmentSelectionForm(
                instance=self.permit_request, data=data
            )

            if not services.can_request_permit_validation(
                self.request.user, self.permit_request
            ):
                disable_form(form)

            return form

        return None

    def get_validation_form(self, data=None, **kwargs):
        if not services.has_permission_to_validate_permit_request(
            self.request.user, self.permit_request
        ):
            return None

        departments = services.get_user_departments(self.request.user)

        try:
            validation, *rest = list(
                self.permit_request.validations.filter(department__in=departments)
            )
        # User is not part of the requested departments
        except ValueError:
            return None

        if rest:
            logger.error(
                "User %s is a member of more than 1 validation group for permit request %s. This is not"
                " implemented yet.",
                self.request.user,
                self.permit_request,
            )
            return None

        form = forms.PermitRequestValidationForm(instance=validation, data=data)
        if not services.can_validate_permit_request(
            self.request.user, self.permit_request
        ):
            disable_form(form)

        return form

    def get_poke_form(self, data=None, **kwargs):
        if services.has_permission_to_poke_permit_request(
            self.request.user, self.permit_request
        ):
            form = forms.PermitRequestValidationPokeForm(
                instance=self.permit_request, request=self.request, data=data
            )
            if not services.can_poke_permit_request(
                self.request.user, self.permit_request
            ):
                disable_form(form)

            return form

        return None

    def get_prolongation_form(self, data=None, **kwargs):
        if services.has_permission_to_poke_permit_request(
            self.request.user, self.permit_request
        ):
            form = forms.PermitRequestProlongationForm(
                instance=self.permit_request, data=data
            )

            if not services.can_prolonge_permit_request(
                self.request.user, self.permit_request
            ):
                disable_form(form)

            return form

        return None

    def get_complementary_documents_formset(self, data=None, **kwargs):
        ComplementaryDocumentsFormSet = formset_factory(
            form=forms.PermitRequestComplementaryDocumentsForm, extra=1
        )

        return ComplementaryDocumentsFormSet(
            data,
            kwargs["files"],
            form_kwargs={
                "permit_request": self.permit_request,
                "user": self.request.user,
            },
        )

    def handle_form_submission(self, form, action):
        if action == models.ACTION_AMEND:
            return self.handle_amend_form_submission(form)
        elif action == models.ACTION_REQUEST_VALIDATION:
            return self.handle_request_validation_form_submission(form)
        elif action == models.ACTION_VALIDATE:
            return self.handle_validation_form_submission(form)
        elif action == models.ACTION_POKE:
            return self.handle_poke(form)
        elif action == models.ACTION_PROLONG:
            return self.handle_prolongation_form_submission(form)
        elif action == models.ACTION_COMPLEMENTARY_DOCUMENTS:
            return self.handle_complementary_documents_form_submission(form)
        elif action == models.ACTION_REQUEST_INQUIRY:
            return self.handle_request_inquiry_form_submission(form)

    def handle_amend_form_submission(self, form):
        initial_status = (
            models.PermitRequest.objects.filter(id=form.instance.id).first().status
        )
        form.save()
        success_message = (
            _("La demande #%s a bien été complétée par le service pilote.")
            % self.permit_request.pk
        )

        if form.instance.status == models.PermitRequest.STATUS_AWAITING_SUPPLEMENT:
            success_message += " " + _(
                "Le statut de la demande a été passé à en attente de compléments."
            )

        if form.cleaned_data.get("notify_author"):
            success_message += _("Le requérant a été notifié du changement par email.")

        messages.success(self.request, success_message)

        if (
            form.instance.status == models.PermitRequest.STATUS_RECEIVED
            and form.instance.status is not initial_status
        ):
            permit_request = form.instance

            # Notify the permit author
            data = {
                "subject": "{} ({})".format(
                    _("Votre annonce a été prise en compte et classée"),
                    services.get_works_type_names_list(permit_request),
                ),
                "users_to_notify": [permit_request.author.user.email],
                "template": "permit_request_received.txt",
                "permit_request": permit_request,
                "absolute_uri_func": self.request.build_absolute_uri,
            }
            services.send_email_notification(data)

            # Notify the services
            mailing_list = services.get_services_to_notify_mailing_list(permit_request)

            if mailing_list:
                data = {
                    "subject": "{} ({})".format(
                        _(
                            "Une annonce a été prise en compte et classée par le secrétariat"
                        ),
                        services.get_works_type_names_list(permit_request),
                    ),
                    "users_to_notify": set(mailing_list),
                    "template": "permit_request_received_for_services.txt",
                    "permit_request": permit_request,
                    "absolute_uri_func": self.request.build_absolute_uri,
                }
                services.send_email_notification(data)

        if "save_continue" in self.request.POST:

            return redirect(
                "permits:permit_request_detail",
                permit_request_id=self.permit_request.pk,
            )
        else:
            return redirect("permits:permit_requests_list")

    def handle_request_validation_form_submission(self, form):
        services.request_permit_request_validation(
            self.permit_request,
            form.cleaned_data["departments"],
            self.request.build_absolute_uri,
        )
        messages.success(
            self.request,
            _("La demande #%s a bien été transmise pour validation.")
            % self.permit_request.pk,
        )
        return redirect("permits:permit_requests_list")

    def handle_validation_form_submission(self, form):
        validation_object = models.PermitRequestValidation.objects.filter(
            permit_request_id=self.permit_request.id,
            validated_by_id=self.request.user.id,
        )
        initial_validation_status = (
            (validation_object.first().validation_status)
            if validation_object.exists()
            else models.PermitRequestValidation.STATUS_REQUESTED
        )
        form.instance.validated_at = timezone.now()
        form.instance.validated_by = self.request.user
        validation = form.save()

        if (
            validation.validation_status
            == models.PermitRequestValidation.STATUS_APPROVED
        ):
            validation_message = _("La demande a bien été validée.")
        elif (
            validation.validation_status
            == models.PermitRequestValidation.STATUS_REJECTED
        ):
            validation_message = _("La demande a bien été refusée.")
        else:
            validation_message = _("Les commentaires ont été enregistrés.")

        try:

            if not self.permit_request.get_pending_validations():

                initial_permit_status = self.permit_request.status
                self.permit_request.status = models.PermitRequest.STATUS_PROCESSING
                self.permit_request.save()

                if (
                    initial_permit_status
                    is models.PermitRequest.STATUS_AWAITING_VALIDATION
                    or (
                        initial_permit_status is models.PermitRequest.STATUS_PROCESSING
                        and initial_validation_status
                        is not form.instance.validation_status
                    )
                ):

                    data = {
                        "subject": "{} ({})".format(
                            _(
                                "Les services chargés de la validation d'une demande ont donné leur préavis"
                            ),
                            services.get_works_type_names_list(self.permit_request),
                        ),
                        "users_to_notify": services._get_secretary_email(
                            self.permit_request
                        ),
                        "template": "permit_request_validated.txt",
                        "permit_request": self.permit_request,
                        "absolute_uri_func": self.request.build_absolute_uri,
                    }
                    services.send_email_notification(data)
            else:
                self.permit_request.status = (
                    models.PermitRequest.STATUS_AWAITING_VALIDATION
                )
                self.permit_request.save()

        except AttributeError:
            # This is the case when the administrative entity does not have a
            # secretary department associated to a group to which
            # the secretary user belongs.
            pass

        messages.success(self.request, validation_message)

        return redirect("permits:permit_requests_list")

    def handle_poke(self, form):
        validations = form.save()

        message = ngettext(
            "%s rappel a bien été envoyé.",
            "%s rappels ont bien été envoyés",
            len(validations),
        ) % (len(validations))
        messages.success(self.request, message)

        return redirect("permits:permit_requests_list")

    def handle_prolongation_form_submission(self, form):
        form.save()
        if form.instance.prolongation_status:
            success_message = (
                _(
                    "La prolongation de la demande #%s a été traitée et un émail envoyé à l'auteur-e."
                )
                % self.permit_request.pk
            )

            messages.success(self.request, success_message)

            subject = (
                _("Votre demande #%s a bien été prolongée.") % self.permit_request.pk
                if form.instance.prolongation_status
                == self.permit_request.PROLONGATION_STATUS_APPROVED
                else _("La prolongation de votre demande #%s a été refusée.")
                % self.permit_request.pk
            )
            data = {
                "subject": subject,
                "users_to_notify": [form.instance.author.user.email],
                "template": "permit_request_prolongation.txt",
                "permit_request": form.instance,
                "absolute_uri_func": self.request.build_absolute_uri,
            }
            services.send_email_notification(data)

        if "save_continue" in self.request.POST:
            return redirect(
                "permits:permit_request_detail",
                permit_request_id=self.permit_request.pk,
            )
        else:
            return redirect("permits:permit_requests_list")

    def handle_complementary_documents_form_submission(self, form):
        for f in form:
            f.instance.owner = self.request.user
            f.instance.permit_request = self.permit_request
            f.save()
            f.save_m2m()

        success_message = (
            _("Les documents ont bien été ajoutés à la demande #%s.")
            % self.permit_request.pk
        )
        messages.success(self.request, success_message)

        if "save_continue" in self.request.POST:
            target = reverse(
                "permits:permit_request_detail",
                kwargs={"permit_request_id": self.permit_request.pk},
            )
            query_string = urllib.parse.urlencode(
                {"prev_active_form": models.ACTION_COMPLEMENTARY_DOCUMENTS}
            )
            return redirect(f"{target}?{query_string}")

        return redirect("permits:permit_requests_list")

    def handle_request_inquiry_form_submission(self, form):
        # check if we're coming from the confirmation page
        if not form.data.get("confirmation"):
            non_public_documents = []
            for document in form.cleaned_data["documents"]:
                if not document.is_public:
                    non_public_documents.append(document)

            # check if any of the documents aren't public
            # if so, redirect to confirmation page
            if non_public_documents:
                return render(
                    self.request,
                    "permits/permit_request_confirm_inquiry.html",
                    {
                        "non_public_documents": non_public_documents,
                        "inquiry_form": form,
                        "permit_request": self.permit_request,
                    },
                )
        form.instance.submitter = self.request.user
        form.instance.permit_request = self.permit_request

        if form.cleaned_data.get("start_date") == datetime.today().date():
            self.permit_request.start_inquiry()

        form.save()

        success_message = _("La mise en consultation publique a bien été enregistrée")
        messages.success(self.request, success_message)

        return redirect(
            "permits:permit_request_detail",
            permit_request_id=self.permit_request.pk,
        )


class PermitRequestComplementaryDocumentDeleteView(DeleteView):
    model = models.PermitRequestComplementaryDocument
    success_message = _("Le document '%s' a été supprimé avec succès")
    final_error_message = _("Les documents finaux ne peuvent pas être supprimés")
    owner_error_message = _("Vous pouvez seulement supprimer vos documents")

    def get(self, request, *args, **kwargs):
        return self.post(request, *args, **kwargs)

    def delete(self, request, *args, **kwargs):
        obj = self.get_object()

        if not obj.owner == self.request.user and not self.request.user.is_superuser:
            messages.add_message(request, messages.ERROR, self.owner_error_message)
            return redirect(self.get_success_url())

        # Final documents can't be deleted!
        if obj.status == models.PermitRequestComplementaryDocument.STATUS_FINALE:
            messages.add_message(request, messages.ERROR, self.final_error_message)
            return redirect(self.get_success_url())

        try:
            res = super().delete(request, *args, **kwargs)
        except ProtectedError as error:
            messages.add_message(
                request,
                messages.ERROR,
                _("%s. [%s]") % (error.args[0], error.args[1].args[1]),
            )
            return redirect(self.get_success_url())

        messages.success(self.request, self.success_message % obj.document)
        return res

    def get_success_url(self):
        return reverse_lazy(
            "permits:permit_request_detail",
            kwargs={"permit_request_id": self.get_object().permit_request_id},
        )


@method_decorator(login_required, name="dispatch")
@method_decorator(permanent_user_required, name="dispatch")
@method_decorator(check_mandatory_2FA, name="dispatch")
class ComplementaryDocumentDownloadView(View):
    def get(self, request, path, *args, **kwargs):
        return services.download_file(path)


@method_decorator(login_required, name="dispatch")
@method_decorator(check_mandatory_2FA, name="dispatch")
class ArchivedPermitRequestListView(SingleTableMixin, ListView):
    model = models.ArchivedPermitRequest
    template_name = "permits/archived_permit_request_list.html"

    permission_error_message = _(
        "Vous n'avez pas les permissions pour archiver cette demande"
    )
    archive_failed_error_message = _("Une erreur est survenue lors de l'archivage")

    def post(self, request, *args, **kwargs):

        if request.POST.get("action") == "archive-requests":
            return self.archive()

        return HttpResponseNotFound(_("Aucune action spécifiée"))

    def get_queryset(self):
        return services.get_archived_request_list_for_user(self.request.user).order_by(
            "-archived_date"
        )

    def get_table_class(self):
        return tables.ArchivedPermitRequestsTable

    def archive(self):
        permit_request_ids = self.request.POST.getlist("to_archive[]")

        if not permit_request_ids:
            return HttpResponseNotFound(_("Rien à archiver"))

        department = models.PermitDepartment.objects.filter(
            group__in=self.request.user.groups.all()
        ).first()

        if (
            not self.request.user.is_superuser
            and not department.is_backoffice
            and not department.is_integrator_admin
        ):
            return JsonResponse(
                data={"error": True, "message": self.permission_error_message},
                status=403,
            )
        try:
            with transaction.atomic():
                for permit_request_id in permit_request_ids:
                    permit_request = services.get_permit_request_for_user_or_404(
                        self.request.user, permit_request_id
                    )
                    permit_request.archive(self.request.user)
        except Exception:
            return JsonResponse(
                data={"message": self.archive_failed_error_message}, status=500
            )

        return JsonResponse({"message": _("Demandes archivées avec succès")})


@method_decorator(login_required, name="dispatch")
@method_decorator(check_mandatory_2FA, name="dispatch")
class ArchivedPermitRequestDeleteView(DeleteView):
    model = models.ArchivedPermitRequest
    success_url = reverse_lazy("permits:archived_permit_request_list")

    success_message = _("L'archive #%s a été supprimé avec succès")
    error_message = _("Vous n'avez pas les permissions pour supprimer cette archive")

    def post(self, request, *args, **kwargs):

        try:
            archive = models.ArchivedPermitRequest.objects.get(pk=kwargs.get("pk"))

            if not self.request.user == archive.archivist:
                messages.error(self.request, self.error_message)
                return redirect(self.success_url)

            return super(ArchivedPermitRequestDeleteView, self).post(
                request, *args, **kwargs
            )
        except models.ArchivedPermitRequest.DoesNotExist:
            raise SuspiciousOperation

    def get_success_url(self):
        messages.success(self.request, self.success_message % self.object.pk)
        return self.success_url


@method_decorator(login_required, name="dispatch")
@method_decorator(check_mandatory_2FA, name="dispatch")
class ArchivedPermitRequestDownloadView(View):
    permission_error_message = _(
        "Vous n'avez pas les permissions pour télécharger cette archive"
    )
    not_exist_error_message = _("L'archive demandée n'existe pas")

    def get(self, request, *args, **kwargs):
        try:
            return services.download_archives(
                archive_ids=[kwargs.get("pk")], user=self.request.user
            )
        except PermissionDenied:
            error_message = self.permission_error_message
        except ObjectDoesNotExist:
            error_message = self.not_exist_error_message
        except Exception:
            error_message = _(
                "Une erreur est survenue lors de la création du fichier compressé. Veuillez contacter votre administrateur"
            )

        messages.error(request, error_message)
        return redirect(reverse_lazy("permits:archived_permit_request_list"))


@method_decorator(login_required, name="dispatch")
@method_decorator(check_mandatory_2FA, name="dispatch")
class ArchivedPermitRequestBulkDownloadView(View):
    permission_error_message = _(
        "Vous n'avez pas les permissions pour télécharger ces archives"
    )
    info_message = _("Rien à télécharger")
    not_exist_error_message = _("Une des archives demandées n'existe pas")

    def get(self, request, *args, **kwargs):
        to_download = self.request.GET.getlist("to_download")
        if not to_download:
            messages.info(request, self.info_message)
            return redirect(reverse_lazy("permits:archived_permit_request_list"))

        try:
            return services.download_archives(
                archive_ids=to_download, user=self.request.user
            )
        except PermissionDenied:
            error_message = self.permission_error_message
        except ObjectDoesNotExist:
            error_message = self.not_exist_error_message
        except Exception:
            error_message = _(
                "Une erreur est survenue lors de la création du fichier compressé. Veuillez contacter votre administrateur"
            )

        messages.error(request, error_message)
        return redirect(reverse_lazy("permits:archived_permit_request_list"))


def permit_request_print(request, permit_request_id, template_id):
    permit_request = services.get_permit_request_for_user_or_404(
        request.user, permit_request_id
    )
    template = get_object_or_404(models.QgisProject.objects, pk=template_id)
    generated_document, created_at = models.QgisGeneratedDocument.objects.get_or_create(
        permit_request=permit_request, qgis_project=template
    )

    # Uses customize qgis-atlasprint plugin adapted from 3liz
    # https://github.com/3liz/qgis-atlasprint
    values = {
        "SERVICE": "ATLAS",
        "REQUEST": "GETPRINT",
        "FORMAT": "PDF",
        "TRANSPARENT": "true",
        "SRS": "EPSG:2056",
        "DPI": "150",
        "MAP": "/io/data/report_template.qgs"
        if template.qgis_project_file.name == "report_template.qgs"
        else "/private_documents/" + template.qgis_project_file.name,
        "TEMPLATE": template.qgis_print_template_name,
        "EXP_FILTER": f"$id={permit_request_id}",
        "PERMIT_REQUEST_ID": permit_request_id,
    }

    qgisserver_url = "http://qgisserver/ogc/?" + urllib.parse.urlencode(values)
    qgisserver_response = requests.get(
        qgisserver_url, headers={"Accept": "application/pdf"}, stream=True
    )

    if not qgisserver_response:
        return HttpResponse(_("Une erreur est survenue lors de l'impression"))

    file_name = f"demande_{permit_request_id}_geocity_{template_id}.pdf"
    generated_document.printed_file.save(
        file_name, ContentFile(qgisserver_response.content), True
    )
    generated_document.printed_at = timezone.now()
    generated_document.printed_by = request.user.get_full_name()
    generated_document.save()

    response = StreamingHttpResponse(
        qgisserver_response.iter_content(chunk_size=128), content_type="application/pdf"
    )
    response["Content-Disposition"] = 'attachment; filename="' + file_name + '"'

    return response


def anonymous_permit_request_sent(request):
    return render(
        request,
        "permits/permit_request_anonymous_sent.html",
        {},
    )


def anonymous_permit_request(request):
    # Logout silently any real user
    if request.user.is_authenticated and not request.user.permitauthor.is_temporary:
        logout(request)

    # Accept only non-logged users, or temporary users
    if not request.user.is_anonymous and not request.user.permitauthor.is_temporary:
        raise Http404

    # Validate tags
    services.store_tags_in_session(request)
    entityfilter = request.session.get("entityfilter", [])
    typefilter = request.session.get("typefilter", [])
    if not len(entityfilter) > 0 or not len(typefilter) > 0:
        raise Http404

    # Validate entity
    entities_by_tag = models.PermitAdministrativeEntity.objects.public().filter_by_tags(
        entityfilter
    )
    if len(entities_by_tag) != 1:
        raise Http404
    entity = entities_by_tag[0]

    # Validate captcha and temporary user connection
    captcha_refresh_url = (
        "/" + settings.PREFIX_URL + "captcha/refresh/"
        if settings.PREFIX_URL
        else "/captcha/refresh/"
    )
    if not services.is_anonymous_request_logged_in(request, entity):
        # Captcha page
        if request.method == "POST":
            anonymous_request_form = forms.AnonymousRequestForm(request.POST)
            if anonymous_request_form.is_valid():
                # Perform temporary login
                services.login_for_anonymous_request(request, entity)
            else:
                return render(
                    request,
                    "permits/permit_request_anonymous_captcha.html",
                    {
                        "anonymous_request_form": anonymous_request_form,
                        "captcha_refresh_url": captcha_refresh_url,
                    },
                )
        else:
            return render(
                request,
                "permits/permit_request_anonymous_captcha.html",
                {
                    "anonymous_request_form": forms.AnonymousRequestForm(),
                    "captcha_refresh_url": captcha_refresh_url,
                },
            )

    # Validate type
    work_types = (
        models.WorksType.objects.filter(works_object_types__is_anonymous=True)
        .filter_by_tags(typefilter)
        .distinct()
        .values_list("pk", flat=True)
    )

    if len(work_types) != 1:
        raise Http404
    work_type = work_types[0]

    # Validate available work objects types
    works_object_types = models.WorksObjectType.anonymous_objects.filter(
        administrative_entities=entity,
        works_type=work_type,
    )

    if not works_object_types:
        raise Http404

    # Permit request page

    # Never create a second permit request for the same temp_author
    permit_request, _ = models.PermitRequest.objects.get_or_create(
        administrative_entity=entity,
        author=request.user.permitauthor,
    )

    # If filter combinations return only one works_object_types object,
    # this combination must be set on permit_request object
    if len(works_object_types) == 1:
        permit_request.works_object_types.set(works_object_types)

    steps = services.get_anonymous_steps(
        type=work_type, user=request.user, permit_request=permit_request
    )

    for step_type, step in steps.items():
        if step and step.enabled and not step.completed:
            return redirect(step.url)


@redirect_bad_status_to_detail
@login_required
@user_passes_test(user_has_permitauthor)
@permanent_user_required
@check_mandatory_2FA
def permit_request_select_administrative_entity(request, permit_request_id=None):

    services.store_tags_in_session(request)

    if permit_request_id:
        permit_request = get_permit_request_for_edition(request.user, permit_request_id)
    else:
        permit_request = None

    # Prevent unecessary queries to DB if no tag filter is applied anyway
    if request.session["entityfilter"]:
        # Handle single tag filters combinations
        entityfilter = (
            request.session["entityfilter"] if "entityfilter" in request.session else []
        )
        entities_by_tag = services.get_administrative_entities(
            request.user
        ).filter_by_tags(entityfilter)
        # If entityfilter returns only one entity, permit_request oject can alread be created
        if len(entities_by_tag) == 1 and not permit_request:
            administrative_entity_instance = (
                models.PermitAdministrativeEntity.objects.get(
                    pk=entities_by_tag.first().pk
                )
            )
            permit_request = models.PermitRequest.objects.create(
                administrative_entity=administrative_entity_instance,
                author=request.user.permitauthor,
            )
            candidate_works_object_types = None
            if request.session["typefilter"] == []:
                candidate_works_object_types = models.WorksObjectType.objects.filter(
                    administrative_entities__in=entities_by_tag,
                )
            else:
                works_types_by_tag = models.WorksType.objects.filter_by_tags(
                    request.session["typefilter"]
                ).values_list("pk", flat=True)

                candidate_works_object_types = models.WorksObjectType.objects.filter(
                    administrative_entities__in=entities_by_tag,
                    works_type__in=works_types_by_tag,
                )
            # If filter combinations return only one works_object_types object, this combination must be set on permitrequest object
            if len(candidate_works_object_types) == 1:
                permit_request.works_object_types.set(candidate_works_object_types)

            steps = services.get_progress_bar_steps(
                request=request, permit_request=permit_request
            )
            return redirect(
                services.get_next_step(steps, models.StepType.ADMINISTRATIVE_ENTITY).url
            )

    steps_context = progress_bar_context(
        request=request,
        permit_request=permit_request,
        current_step_type=models.StepType.ADMINISTRATIVE_ENTITY,
    )

    if request.method == "POST":
        administrative_entity_form = forms.AdministrativeEntityForm(
            instance=permit_request,
            data=request.POST,
            user=request.user,
            session=request.session,
        )

        if administrative_entity_form.is_valid():
            permit_request = administrative_entity_form.save(
                author=request.user.permitauthor
            )

            works_object_types = services.get_default_works_object_types(
                administrative_entity=permit_request.administrative_entity,
                user=request.user,
            )
            if works_object_types:
                services.set_works_object_types(
                    permit_request=permit_request,
                    new_works_object_types=works_object_types,
                )

            steps = services.get_progress_bar_steps(
                request=request, permit_request=permit_request
            )

            return redirect(
                services.get_next_step(steps, models.StepType.ADMINISTRATIVE_ENTITY).url
            )
    else:
        administrative_entity_form = forms.AdministrativeEntityForm(
            instance=permit_request,
            user=request.user,
            session=request.session,
        )
    return render(
        request,
        "permits/permit_request_select_administrative_entity.html",
        {
            "form": administrative_entity_form,
            "permit_request": permit_request,
            "entityfilter": request.session["entityfilter"]
            if "entityfilter" in request.session
            else None,
            **steps_context,
        },
    )


@redirect_bad_status_to_detail
@login_required
@permanent_user_required
@check_mandatory_2FA
def permit_request_select_types(request, permit_request_id):
    """
    Step to select works types (eg. demolition). No permit request is created at this step since we only store (works
    object, works type) couples in the database.
    """
    services.store_tags_in_session(request)
    # returns error or redirects to details depending on user permissions and permit_request status
    permit_request = get_permit_request_for_edition(request.user, permit_request_id)
    steps_context = progress_bar_context(
        request=request,
        permit_request=permit_request,
        current_step_type=models.StepType.WORKS_TYPES,
    )
    if request.method == "POST":
        works_types_form = forms.WorksTypesForm(
            data=request.POST,
            instance=permit_request,
            user=request.user,
            session=request.session,
        )
        if works_types_form.is_valid():
            redirect_kwargs = {"permit_request_id": permit_request_id}
            selected_works_types = [
                obj.pk for obj in works_types_form.cleaned_data["types"]
            ]

            with transaction.atomic():
                works_types_form.save()

                works_object_types = services.get_default_works_object_types(
                    administrative_entity=permit_request.administrative_entity,
                    user=request.user,
                    works_types=selected_works_types,
                ).filter(is_anonymous=False)
                if works_object_types:
                    services.set_works_object_types(
                        permit_request=permit_request,
                        new_works_object_types=works_object_types,
                    )
                    steps = services.get_progress_bar_steps(
                        request=request, permit_request=permit_request
                    )
                    return redirect(
                        services.get_next_step(steps, models.StepType.WORKS_TYPES).url
                    )
            return redirect(
                reverse("permits:permit_request_select_objects", kwargs=redirect_kwargs)
                + "?"
                + urllib.parse.urlencode(
                    {"types": selected_works_types},
                    doseq=True,
                )
            )
    else:
        works_types_form = forms.WorksTypesForm(
            instance=permit_request, user=request.user, session=request.session
        )
    return render(
        request,
        "permits/permit_request_select_types.html",
        {
            "works_types_form": works_types_form,
            "permit_request": permit_request,
            "typefilter": request.session["typefilter"]
            if "typefilter" in request.session
            else [],
            **steps_context,
        },
    )


@redirect_bad_status_to_detail
@login_required
@check_mandatory_2FA
def permit_request_select_objects(request, permit_request_id):
    """
    Step to select works objects. This view supports either editing an existing permit
    request (if `permit_request_id` is set) or creating a new permit request.
    """
    permit_request = get_permit_request_for_edition(request.user, permit_request_id)
    steps_context = progress_bar_context(
        request=request,
        permit_request=permit_request,
        current_step_type=models.StepType.WORKS_OBJECTS,
    )

    if request.GET:
        works_types_form = forms.WorksTypesForm(
            data=request.GET,
            instance=permit_request,
            user=request.user,
            session=request.session,
        )
        if works_types_form.is_valid():
            works_types = works_types_form.cleaned_data["types"]
        else:
            try:
                return redirect(steps_context["steps"][models.StepType.WORKS_TYPES].url)
            except KeyError:
                raise Http404
    else:
        if not permit_request.works_object_types.exists():
            try:
                return redirect(steps_context["steps"][models.StepType.WORKS_TYPES].url)
            except KeyError:
                raise Http404

        works_types = models.WorksType.objects.none()

    # Add the permit request works types to the ones in the querystring and remove duplicates
    works_types = (
        works_types | services.get_permit_request_works_types(permit_request)
    ).distinct()

    if request.method == "POST":
        works_objects_form = forms.WorksObjectsForm(
            data=request.POST,
            instance=permit_request,
            works_types=works_types,
            user=request.user,
        )

        if works_objects_form.is_valid():
            permit_request = works_objects_form.save()
            steps = services.get_progress_bar_steps(
                request=request, permit_request=permit_request
            )

            return redirect(
                services.get_next_step(steps, models.StepType.WORKS_OBJECTS).url
            )
    else:
        works_objects_form = forms.WorksObjectsForm(
            instance=permit_request, works_types=works_types, user=request.user
        )

    return render(
        request,
        "permits/permit_request_select_objects.html",
        {
            "works_objects_form": works_objects_form,
            "permit_request": permit_request,
            "typefilter": request.session["typefilter"]
            if "typefilter" in request.session
            else [],
            **steps_context,
        },
    )


@redirect_bad_status_to_detail
@login_required
@check_mandatory_2FA
def permit_request_properties(request, permit_request_id):
    """
    Step to input properties values for the given permit request.
    """
    permit_request = get_permit_request_for_edition(request.user, permit_request_id)
    steps_context = progress_bar_context(
        request=request,
        permit_request=permit_request,
        current_step_type=models.StepType.PROPERTIES,
    )

    if request.method == "POST":
        # Disable `required` fields validation to allow partial save
        form = forms.WorksObjectsPropertiesForm(
            instance=permit_request, data=request.POST, enable_required=False
        )

        if form.is_valid():
            form.save()

            return redirect(
                services.get_next_step(
                    steps_context["steps"], models.StepType.PROPERTIES
                ).url
            )
    else:
        form = forms.WorksObjectsPropertiesForm(
            instance=permit_request, enable_required=False
        )

    return render(
        request,
        "permits/permit_request_properties.html",
        {
            "permit_request": permit_request,
            "permit_request_form": form,
            **steps_context,
        },
    )


@redirect_bad_status_to_detail
@login_required
@permanent_user_required
@check_mandatory_2FA
def permit_request_prolongation(request, permit_request_id):
    """
    Request prolongation interface for the Permit author.
    """

    if not permit_request_id:
        messages.success(request, _("Un id de permis valable est requis"))
        return redirect("permits:permit_requests_list")

    try:
        permit_request = get_permit_request_for_prolongation(
            request.user, permit_request_id
        )
    except NonProlongablePermitRequest:
        messages.error(request, _("La demande de permis ne peut pas être prolongée."))
        return redirect("permits:permit_requests_list")

    if request.method == "POST":

        form = forms.PermitRequestProlongationForm(
            instance=permit_request, data=request.POST
        )
        del form.fields["prolongation_status"]
        del form.fields["prolongation_comment"]

        if form.is_valid():
            obj = form.save(commit=False)
            obj.prolongation_status = permit_request.PROLONGATION_STATUS_PENDING
            obj.save()

            # Send the email to the services
            messages.success(request, _("Votre demande de prolongation a été envoyée"))

            subject = (
                _(
                    "Une demande de prolongation vient d'être soumise pour le permis #%s."
                )
                % permit_request_id
            )
            data = {
                "subject": subject,
                "users_to_notify": services._get_secretary_email(permit_request),
                "template": "permit_request_prolongation_for_services.txt",
                "permit_request": form.instance,
                "absolute_uri_func": request.build_absolute_uri,
            }
            services.send_email_notification(data)

            return redirect("permits:permit_requests_list")
    else:
        if permit_request.author != request.user.permitauthor:
            messages.error(
                request,
                _("Vous ne pouvez pas demander une prolongation pour le permis #%s.")
                % permit_request.pk,
            )
            return redirect("permits:permit_requests_list")

        if permit_request.prolongation_date and (
            permit_request.prolongation_status
            in [
                permit_request.PROLONGATION_STATUS_PENDING,
                permit_request.PROLONGATION_STATUS_REJECTED,
            ]
        ):
            messages.error(
                request,
                _(
                    "Une demande de prolongation pour le permis #%s est en attente ou a été refusée."
                )
                % permit_request.pk,
            )
            return redirect("permits:permit_requests_list")

        form = forms.PermitRequestProlongationForm(instance=permit_request)
        del form.fields["prolongation_status"]
        del form.fields["prolongation_comment"]

    return render(
        request,
        "permits/permit_request_prolongation.html",
        {
            "permit_request": permit_request,
            "permit_request_prolongation_form": form,
        },
    )


@redirect_bad_status_to_detail
@login_required
@check_mandatory_2FA
def permit_request_appendices(request, permit_request_id):
    """
    Step to upload appendices for the given permit request.
    """
    permit_request = get_permit_request_for_edition(request.user, permit_request_id)
    steps_context = progress_bar_context(
        request=request,
        permit_request=permit_request,
        current_step_type=models.StepType.APPENDICES,
    )

    if request.method == "POST":
        form = forms.WorksObjectsAppendicesForm(
            instance=permit_request,
            data=request.POST,
            files=request.FILES,
            enable_required=False,
        )

        if form.is_valid():
            try:
                form.save()

                return redirect(
                    services.get_next_step(
                        steps_context["steps"], models.StepType.APPENDICES
                    ).url
                )
            except:
                messages.error(
                    request,
                    _("Une erreur est survenue lors de l'upload de fichier."),
                )
    else:
        form = forms.WorksObjectsAppendicesForm(
            instance=permit_request, enable_required=False
        )

    fields_by_object_type = form.get_fields_by_object_type()

    return render(
        request,
        "permits/permit_request_appendices.html",
        {
            "permit_request": permit_request,
            "object_types": fields_by_object_type,
            **steps_context,
        },
    )


@redirect_bad_status_to_detail
@login_required
@check_mandatory_2FA
def permit_request_actors(request, permit_request_id):
    permit_request = get_permit_request_for_edition(request.user, permit_request_id)
    steps_context = progress_bar_context(
        request=request,
        permit_request=permit_request,
        current_step_type=models.StepType.ACTORS,
    )
    requires_payment = services.permit_requests_has_paid_wot(permit_request)

    creditorform = forms.PermitRequestCreditorForm(
        request.POST or None, instance=permit_request
    )

    if request.method == "POST":
        formset = services.get_permitactorformset_initiated(
            permit_request, data=request.POST
        )
        if formset.is_valid() and creditorform.is_valid():
            for form in formset:
                if form.has_changed():
                    form.save(permit_request=permit_request)
            models.PermitRequest.objects.filter(pk=permit_request_id).update(
                creditor_type=creditorform.instance.creditor_type
            )

            return redirect(
                services.get_next_step(
                    steps_context["steps"], models.StepType.ACTORS
                ).url
            )
    else:

        formset = services.get_permitactorformset_initiated(permit_request)

    return render(
        request,
        "permits/permit_request_actors.html",
        {
            "formset": formset,
            "creditorform": creditorform,
            "permit_request": permit_request,
            "requires_payment": requires_payment,
            **steps_context,
        },
    )


@login_required
@check_mandatory_2FA
def permit_request_geo_time(request, permit_request_id):
    permit_request = services.get_permit_request_for_user_or_404(
        request.user, permit_request_id
    )
    steps_context = progress_bar_context(
        request=request,
        permit_request=permit_request,
        current_step_type=models.StepType.GEO_TIME,
    )

    PermitRequestGeoTimeFormSet = modelformset_factory(
        models.PermitRequestGeoTime,
        form=forms.PermitRequestGeoTimeForm,
        extra=0,
        min_num=1,
        can_delete=True,
    )
    formset = PermitRequestGeoTimeFormSet(
        request.POST if request.method == "POST" else None,
        form_kwargs={"permit_request": permit_request},
        queryset=permit_request.geo_time.filter(
            comes_from_automatic_geocoding=False
        ).all(),
    )

    if request.method == "POST":
        if formset.is_valid():
            with transaction.atomic():
                formset.save()

                for obj in formset.deleted_objects:
                    if obj.pk:
                        obj.delete()

            return redirect(
                services.get_next_step(
                    steps_context["steps"], models.StepType.GEO_TIME
                ).url
            )

    title_step = services.get_geo_step_name_title(
        services.get_geotime_required_info(permit_request)
    )
    return render(
        request,
        "permits/permit_request_geo_time.html",
        {
            "formset": formset,
            "permit_request": permit_request,
            "geo_title": title_step["title"],
            "geo_step": title_step["step_name"],
            **steps_context,
        },
    )


@login_required
@check_mandatory_2FA
def permit_request_media_download(request, property_value_id):
    """
    Send the file referenced by the given property value.
    """
    property_value = get_object_or_404(
        models.WorksObjectPropertyValue.objects.filter(
            property__input_type=models.WorksObjectProperty.INPUT_TYPE_FILE
        ),
        pk=property_value_id,
        works_object_type_choice__permit_request__in=services.get_permit_requests_list_for_user(
            request.user
        ),
    )
    file = services.get_property_value(property_value)
    mime_type, encoding = mimetypes.guess_type(file.name)

    response = StreamingHttpResponse(file, content_type=mime_type)
    response["Content-Disposition"] = 'attachment; filename="' + file.name + '"'
    return response


@method_decorator(login_required, name="dispatch")
@method_decorator(check_mandatory_2FA, name="dispatch")
@method_decorator(permanent_user_required, name="dispatch")
class PermitRequestList(ExportMixin, SingleTableMixin, FilterView):
    paginate_by = int(os.environ["PAGINATE_BY"])
    template_name = "permits/permit_requests_list.html"

    def _get_wot_filter(self):
        return self.request.GET.get("works_object_types__works_object", None)

    def get_queryset(self):
        works_object_filter = self._get_wot_filter()
        qs = (
            (
                services.get_permit_requests_list_for_user(
                    self.request.user,
                    works_object_filter=works_object_filter,
                )
            )
            .prefetch_related(
                Prefetch(
                    "works_object_types",
                    queryset=models.WorksObjectType.objects.select_related(
                        "works_type", "works_object"
                    ),
                )
            )
            .order_by("-created_at")
        )

        if works_object_filter is not None:
            qs = qs.prefetch_related("worksobjecttypechoice_set__properties__property")

        return qs

    def get_table_data(self):
        works_object_filter = self._get_wot_filter()
        if works_object_filter:
            return [
                CustomPropertyValueAccessiblePermitRequest(obj)
                for obj in self.object_list
            ]
        else:
            return self.object_list

    def is_department_user(self):
        return self.request.user.groups.filter(permitdepartment__isnull=False).exists()

    def _get_extra_column_specs(self, works_object_filter):
        extra_column_specs = dict()
        for permit_request in self.object_list:
            for wot, properties in services.get_properties(
                permit_request,
                [
                    models.WorksObjectProperty.INPUT_TYPE_FILE_DOWNLOAD,
                    models.WorksObjectProperty.INPUT_TYPE_TITLE,
                ],
            ):
                if str(wot.works_object_id) != works_object_filter:
                    continue
                for property in properties:
                    property_id = f"{works_object_filter}_{property.id}"
                    if property_id not in extra_column_specs:
                        extra_column_specs[property_id] = tableslib.Column(
                            verbose_name=property.name,
                            orderable=True,
                            accessor=f"#{property_id}",
                        )
        return list(extra_column_specs.items())

    def is_exporting(self):
        return bool(self.request.GET.get(self.export_trigger_param, None))

    def get_table_class(self):
        works_object_filter = self._get_wot_filter()

        if self.is_department_user():
            if works_object_filter:
                extra_columns = self._get_extra_column_specs(works_object_filter)
                extra_column_names = tuple([col_name for col_name, __ in extra_columns])
            else:
                extra_column_names = tuple()

            if config.ENABLE_GEOCALENDAR:
                extra_column_names += tuple(["shortname", "is_public"])

            table_class = (
                tables.DepartmentPermitRequestsExportTable
                if self.is_exporting()
                else tables.DepartmentPermitRequestsHTMLTable
            )
            table_class = get_custom_dynamic_table(table_class, extra_column_names)
        else:
            table_class = (
                tables.OwnPermitRequestsExportTable
                if self.is_exporting()
                else tables.OwnPermitRequestsHTMLTable
            )
        return table_class

    def get_table_kwargs(self):
        wot_filter = self._get_wot_filter()
        if wot_filter:
            return {"extra_column_specs": self._get_extra_column_specs(wot_filter)}
        return {}

    def get_filterset_class(self):
        return (
            filters.DepartmentPermitRequestFilterSet
            if self.is_department_user()
            else filters.OwnPermitRequestFilterSet
        )

    def get_context_data(self, **kwargs):
        context = super(PermitRequestList, self).get_context_data(**kwargs)
        params = {key: value[0] for key, value in dict(self.request.GET).items()}
        context["display_clear_filters"] = bool(params)
        params.update({"_export": "csv"})
        context["export_csv_url_params"] = urllib.parse.urlencode(params)
        return context


@redirect_bad_status_to_detail
@login_required
@check_mandatory_2FA
def permit_request_submit(request, permit_request_id):

    permit_request = get_permit_request_for_edition(request.user, permit_request_id)

    incomplete_steps = [
        step.url
        for step in services.get_progress_bar_steps(request, permit_request).values()
        if step.errors_count and step.url
    ]

    if request.method == "POST":
        if incomplete_steps:
            raise SuspiciousOperation

        services.submit_permit_request(permit_request, request)
        return redirect("permits:permit_requests_list")

    return render(
        request,
        "permits/permit_request_submit.html",
        {
            "permit_request": permit_request,
            "directives": services.get_permit_request_directives(permit_request),
            "incomplete_steps": incomplete_steps,
            **progress_bar_context(
                request=request,
                permit_request=permit_request,
                current_step_type=models.StepType.SUBMIT,
            ),
        },
    )


@redirect_bad_status_to_detail
@login_required
@check_mandatory_2FA
def permit_request_submit_confirmed(request, permit_request_id):

    permit_request = get_permit_request_for_edition(request.user, permit_request_id)

    incomplete_steps = [
        step.url
        for step in services.get_progress_bar_steps(request, permit_request).values()
        if step.errors_count and step.url
    ]

    if incomplete_steps:
        raise SuspiciousOperation

    checkbox_to_notify = models.WorksObjectPropertyValue.objects.filter(
        works_object_type_choice__permit_request=permit_request, value={"val": True}
    ).values_list("property__services_to_notify", flat=True)

    if checkbox_to_notify.exists():
        mailing_list = []
        for emails in checkbox_to_notify:
            emails_addresses = emails.replace("\n", ",").split(",")
            mailing_list += [
                ea.strip()
                for ea in emails_addresses
                if services.validate_email(ea.strip())
            ]
        if mailing_list:
            data = {
                "subject": _("Votre service à été mentionné dans une demande"),
                "users_to_notify": set(mailing_list),
                "template": "permit_request_submitted_with_mention.txt",
                "permit_request": permit_request,
                "absolute_uri_func": request.build_absolute_uri,
            }
            services.send_email_notification(data)

    # Only submit request when it's editable by author, to prevent a "raise SuspiciousOperation"
    # When editing a permit_request, submit isn't required to save the modifications, as every view saves the updates
    if permit_request.can_be_edited_by_author():
        services.submit_permit_request(permit_request, request)

    user_is_backoffice_or_integrator_for_administrative_entity = request.user.groups.filter(
        Q(permitdepartment__administrative_entity=permit_request.administrative_entity),
        Q(permitdepartment__is_backoffice=True)
        | Q(permitdepartment__is_integrator_admin=True),
    )

    # Backoffice and integrators creating a permit request for their own administrative
    # entity, are directly redirected to the permit detail
    # Same flow for requests when permit_request can't be edited by author
    if (
        user_is_backoffice_or_integrator_for_administrative_entity
        and not permit_request.can_be_edited_by_author()
    ):
        return redirect(
            "permits:permit_request_detail", permit_request_id=permit_request_id
        )
    else:

        if (
            request.user.permitauthor.is_temporary
            and permit_request.author == request.user.permitauthor
        ):
            try:
                anonymous_user = permit_request.administrative_entity.anonymous_user
            except ObjectDoesNotExist:
                # Might happen only if the entity's anonymous user has been removed
                # between the creation and the submission of the permit request
                raise Http404
            else:
                permit_request.author = anonymous_user
                permit_request.save()
                temp_user = request.user
                logout(request)
                temp_user.delete()
                return redirect("permits:anonymous_permit_request_sent")

        return redirect("permits:permit_requests_list")


@redirect_bad_status_to_detail
@login_required
@permanent_user_required
@check_mandatory_2FA
def permit_request_delete(request, permit_request_id):
    permit_request = get_permit_request_for_edition(request.user, permit_request_id)

    if request.method == "POST":
        permit_request.delete()

        return redirect("permits:permit_requests_list")

    return render(
        request,
        "permits/permit_request_delete.html",
        {"permit_request": permit_request},
    )


def permit_request_approve(request, permit_request_id):
    return permit_request_classify(request, permit_request_id, approve=True)


def permit_request_reject(request, permit_request_id):
    return permit_request_classify(request, permit_request_id, approve=False)


@login_required
@permanent_user_required
@permission_required("permits.classify_permit_request")
@check_mandatory_2FA
def permit_request_classify(request, permit_request_id, approve):

    permit_request = services.get_permit_request_for_user_or_404(
        request.user,
        permit_request_id,
        statuses=[
            models.PermitRequest.STATUS_AWAITING_VALIDATION,
            models.PermitRequest.STATUS_PROCESSING,
        ],
    )
    if not services.can_classify_permit_request(request.user, permit_request):
        raise Http404

    initial = {
        "status": (
            models.PermitRequest.STATUS_APPROVED
            if approve
            else models.PermitRequest.STATUS_REJECTED
        )
    }
    title = (
        _("Approbation de la demande #%s") if approve else _("Refus de la demande #%s")
    ) % permit_request.pk

    if request.method == "POST":
        classify_form = forms.PermitRequestClassifyForm(
            instance=permit_request,
            data=request.POST,
            files=request.FILES,
            initial=initial,
        )

        if classify_form.is_valid():
            classify_form.save()

            # Notify the permit author
            data = {
                "subject": "{} ({})".format(
                    _("Votre demande a été traitée et classée"),
                    services.get_works_type_names_list(permit_request),
                ),
                "users_to_notify": [permit_request.author.user.email],
                "template": "permit_request_classified.txt",
                "permit_request": permit_request,
                "absolute_uri_func": request.build_absolute_uri,
            }
            services.send_email_notification(data)

            # Notify the services
            mailing_list = services.get_services_to_notify_mailing_list(permit_request)

            if mailing_list:
                data = {
                    "subject": "{} ({})".format(
                        _("Une demande a été traitée et classée par le secrétariat"),
                        services.get_works_type_names_list(permit_request),
                    ),
                    "users_to_notify": set(mailing_list),
                    "template": "permit_request_classified_for_services.txt",
                    "permit_request": permit_request,
                    "absolute_uri_func": request.build_absolute_uri,
                }
                services.send_email_notification(data)

            return redirect("permits:permit_requests_list")
    else:
        classify_form = forms.PermitRequestClassifyForm(
            instance=permit_request, initial=initial
        )

    return render(
        request,
        "permits/permit_request_classify.html",
        {
            "permit_request": permit_request,
            "approve": approve,
            "form": classify_form,
            "title": title,
        },
    )


@login_required
@permanent_user_required
def permit_request_file_download(request, path):
    """
    Securely download the permit request file at the given `path`. The path must start with the permit request id, such
    as returned by the `PermitRequestFieldFile`.

    If the user doesn't have access to the permit request identified by the given id, return an HTTP 404 error.
    """
    try:
        permit_request_id, _ = path.split("/", maxsplit=1)
    except ValueError:
        raise Http404

    services.get_permit_request_for_user_or_404(request.user, permit_request_id)
    return services.download_file(path)


@login_required
def works_object_property_file_download(request, path):
    """
    Download the wot file at the given `path` as an attachment.
    """
    return services.download_file(path)


@login_required
@permanent_user_required
@check_mandatory_2FA
def administrative_entity_file_download(request, path):
    """
    Only allows logged user to download administrative entity files
    """

    mime_type, encoding = mimetypes.guess_type(path)
    storage = fields.PrivateFileSystemStorage()

    return StreamingHttpResponse(storage.open(path), content_type=mime_type)


@login_required
@permanent_user_required
@check_mandatory_2FA
def genericauthorview(request, pk):

    instance = get_object_or_404(models.PermitAuthor, pk=pk)
    form = forms.GenericAuthorForm(request.POST or None, instance=instance)

    for field in form.fields:

        form.fields[field].disabled = True

    return render(request, "permits/permit_request_author.html", {"form": form})


@login_required
@permanent_user_required
def permit_requests_search(request):
    terms = request.GET.get("search")

    if len(terms) >= 2:
        permit_requests = services.get_permit_requests_list_for_user(request.user)
        results = search_permit_requests(
            search_str=terms, permit_requests_qs=permit_requests, limit=5
        )
    else:
        results = []

    return JsonResponse(
        {"results": [search_result_to_json(result) for result in results]}
    )<|MERGE_RESOLUTION|>--- conflicted
+++ resolved
@@ -39,11 +39,8 @@
 from django_filters.views import FilterView
 from django_tables2.export.views import ExportMixin
 from django_tables2.views import SingleTableMixin
-<<<<<<< HEAD
 
 from reports import models as reportmodels
-=======
->>>>>>> 24cad148
 
 from . import fields, filters, forms, models, services, tables
 from .decorators import check_mandatory_2FA, permanent_user_required
