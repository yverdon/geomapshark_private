import logging
import mimetypes
import urllib.parse
import os

from django.contrib import messages
from django.contrib.auth.decorators import login_required, permission_required, user_passes_test
from django.core.exceptions import PermissionDenied
from django.core.exceptions import SuspiciousOperation
from django.db.models import Prefetch
from django.utils.decorators import method_decorator
from django.shortcuts import get_object_or_404, redirect, render
from django.urls import reverse
from django.utils.translation import gettext as _
from django.utils.translation import ngettext
from django.views import View
from django_tables2.views import SingleTableMixin, SingleTableView
from django_tables2.export.views import ExportMixin
from django_filters.views import FilterView
from . import fields, forms, models, services, tables, filters, printpermit
from django.utils import timezone
from django.http import Http404, HttpResponse, StreamingHttpResponse


from .exceptions import BadPermitRequestStatus


logger = logging.getLogger(__name__)


def user_has_permitauthor(user):
    try:
        user.permitauthor
    except models.PermitAuthor.DoesNotExist:
        return False

    return True


def get_permit_request_for_edition(user, permit_request_id):
    return services.get_permit_request_for_user_or_404(
        user,
        permit_request_id,
        statuses=[
            models.PermitRequest.STATUS_DRAFT,
            models.PermitRequest.STATUS_AWAITING_SUPPLEMENT,
            models.PermitRequest.STATUS_SUBMITTED_FOR_VALIDATION,
        ]
    )


def redirect_bad_status_to_detail(func):
    def inner(*args, **kwargs):
        try:
            return func(*args, **kwargs)
        except BadPermitRequestStatus as e:
            return redirect('permits:permit_request_detail', permit_request_id=e.permit_request.pk)

    return inner


def disable_form(form):
    for field in form.fields.values():
        field.disabled = True

    form.disabled = True

    return form


@method_decorator(login_required, name='dispatch')
class PermitRequestDetailView(View):
<<<<<<< HEAD
    """
    Docstring
    """
    ACTION_AMEND = "amend"
    ACTION_REQUEST_VALIDATION = "request_validation"
    ACTION_VALIDATE = "validate"
    ACTION_MODIFY = "modify"
    ACTION_POKE = "poke"

    # If you add an action here, make sure you also handle it in `get_form_for_action` and in `handle_form_submission`
    actions = [
        ACTION_AMEND,
        ACTION_REQUEST_VALIDATION,
        ACTION_VALIDATE,
        ACTION_MODIFY,
        ACTION_POKE
    ]
=======

    actions = models.ACTIONS
>>>>>>> e0dd42f5

    def dispatch(self, request, *args, **kwargs):
        self.permit_request = services.get_permit_request_for_user_or_404(
            request.user, kwargs["permit_request_id"])

        if self.permit_request.is_draft() and self.permit_request.author.user == request.user:
            return redirect(
                'permits:permit_request_select_administrative_entity', permit_request_id=self.permit_request.pk
            )

        return super().dispatch(request, *args, **kwargs)

    def render_to_response(self, context):

        return render(self.request, "permits/permit_request_detail.html", context)

    def get_context_data(self, **kwargs):

<<<<<<< HEAD
        current_actions = services.get_actions_for_adminentity(self.actions.copy(),
                                                               self.permit_request.administrative_entity)
=======
        current_actions = services.get_actions_for_administrative_entity(self.permit_request)
>>>>>>> e0dd42f5

        forms = {action: self.get_form_for_action(action) for action in current_actions}
        available_actions = [action for action in current_actions if forms[action]]

        try:
            active_form = [
                action for action in available_actions if not getattr(forms[action], "disabled", False)
            ][0]
        except IndexError:
            active_form = available_actions[-1] if len(available_actions) > 0 else None

        kwargs["has_validations"] = self.permit_request.has_validations()

        if forms.get(models.ACTION_POKE):
            kwargs["nb_pending_validations"] = self.permit_request.get_pending_validations().count()
            kwargs["validations"] = self.permit_request.validations.select_related(
                "department", "department__group")
        else:
            kwargs["nb_pending_validations"] = 0

            if services.can_validate_permit_request(self.request.user, self.permit_request):
                kwargs["validations"] = self.permit_request.validations.select_related(
                    "department", "department__group")
            else:
                kwargs["validations"] = []

        return {**kwargs, **{
            "permit_request": self.permit_request,
            "forms": forms,
            "active_form": active_form,
            "has_permission_to_classify": services.has_permission_to_classify_permit_request(
                self.request.user, self.permit_request
            ),
            "can_classify": services.can_classify_permit_request(self.request.user, self.permit_request),
        }}

    def get(self, request, *args, **kwargs):
        return self.render_to_response(self.get_context_data())

    def post(self, request, *args, **kwargs):
        """
        Instanciate the form matching the submitted POST `action`, checking if the user has the permissions to use it,
        save it, and call the related submission function.
        """

        action = request.POST.get("action")
        if action not in models.ACTIONS:
            return HttpResponse(status=400)

        form = self.get_form_for_action(action, data=request.POST)
        if not form:
            raise PermissionDenied
        elif getattr(form, "disabled", False):
            raise SuspiciousOperation

        if form.is_valid():
            return self.handle_form_submission(form, action)

        # Replace unbound form by bound form in the context
        context = self.get_context_data()
        context["forms"][action] = form

        return self.render_to_response(context)

    def get_form_for_action(self, action, data=None):
        actions_forms = {
<<<<<<< HEAD
            self.ACTION_AMEND: self.get_amend_form,
            self.ACTION_REQUEST_VALIDATION: self.get_request_validation_form,
            self.ACTION_VALIDATE: self.get_validation_form,
            self.ACTION_MODIFY: self.get_modify_form,
            self.ACTION_POKE: self.get_poke_form,
=======
            models.ACTION_AMEND: self.get_amend_form,
            models.ACTION_REQUEST_VALIDATION: self.get_request_validation_form,
            models.ACTION_VALIDATE: self.get_validation_form,
            models.ACTION_POKE: self.get_poke_form,
>>>>>>> e0dd42f5
        }

        return actions_forms[action](data=data)

    def get_amend_form(self, data=None):

        if services.has_permission_to_amend_permit_request(self.request.user, self.permit_request):
            # Only set the `status` default value if it's submitted for validation, to prevent accidentally resetting
            # the status
            initial = {
                "status": models.PermitRequest.STATUS_PROCESSING
            } if self.permit_request.status == models.PermitRequest.STATUS_SUBMITTED_FOR_VALIDATION else {}

            form = forms.PermitRequestAdditionalInformationForm(
                instance=self.permit_request, initial=initial, data=data
            )

            if not services.can_amend_permit_request(self.request.user, self.permit_request):
                disable_form(form)

            return form

        return None

    def get_request_validation_form(self, data=None):
        if services.has_permission_to_amend_permit_request(self.request.user, self.permit_request):
            form = forms.PermitRequestValidationDepartmentSelectionForm(
                instance=self.permit_request, data=data)

            if not services.can_amend_permit_request(self.request.user, self.permit_request):
                disable_form(form)

            return form

        return None

    def get_validation_form(self, data=None):
        if not services.has_permission_to_validate_permit_request(self.request.user, self.permit_request):
            return None

        departments = services.get_user_departments(self.request.user)

        try:
<<<<<<< HEAD
            validation, * \
                rest = list(self.permit_request.validations.filter(department__in=departments))
=======
            validation, *rest = list(
                self.permit_request.validations.filter(department__in=departments)
            )
>>>>>>> e0dd42f5
        # User is not part of the requested departments
        except ValueError:
            return None

        if rest:
            logger.error(
                "User %s is a member of more than 1 validation group for permit request %s. This is not"
                " implemented yet.", self.request.user, self.permit_request
            )
            return None

        form = forms.PermitRequestValidationForm(instance=validation, data=data)
        if not services.can_validate_permit_request(self.request.user, self.permit_request):
            disable_form(form)

        return form

    def get_modify_form(self, data=None):
    #TODO SET THIS FOR MODIFICATION DEMANDS
        if not services.has_permission_to_modify_permit_request(self.request.user, self.permit_request):
            return None

        initial = {
                "status": models.PermitRequest.STATUS_PROCESSING
            } if self.permit_request.status == models.PermitRequest.STATUS_SUBMITTED_FOR_VALIDATION else {}

        form = self.permit_request

        return form

    def get_poke_form(self, data=None):
        if services.has_permission_to_poke_permit_request(self.request.user, self.permit_request):
            form = forms.PermitRequestValidationPokeForm(
                instance=self.permit_request, request=self.request, data=data)
            if not services.can_poke_permit_request(self.request.user, self.permit_request):
                disable_form(form)

            return form

        return None

    def handle_form_submission(self, form, action):
        if action == models.ACTION_AMEND:
            return self.handle_amend_form_submission(form)
        elif action == models.ACTION_REQUEST_VALIDATION:
            return self.handle_request_validation_form_submission(form)
        elif action == models.ACTION_VALIDATE:
            return self.handle_validation_form_submission(form)
<<<<<<< HEAD
        elif action == self.ACTION_MODIFY:
            return self.handle_request_modification_form_submission(form)
        elif action == self.ACTION_POKE:
=======
        elif action == models.ACTION_POKE:
>>>>>>> e0dd42f5
            return self.handle_poke(form)

    def handle_amend_form_submission(self, form):

        form.save()
        success_message = _(
            "La demande de permis #%s a bien été complétée par le service pilote.") % self.permit_request.pk

        if form.instance.status == models.PermitRequest.STATUS_AWAITING_SUPPLEMENT:
            success_message += " " + _(
                "Le statut de la demande a été passé à en attente de compléments. Vous devez maintenant"
                " contacter le requérant par email (%s) afin de lui demander de fournir les informations manquantes."
            ) % self.permit_request.author.user.email

        messages.success(self.request, success_message)

        return redirect("permits:permit_requests_list")

    def handle_request_validation_form_submission(self, form):
        services.request_permit_request_validation(
            self.permit_request, form.cleaned_data["departments"], self.request.build_absolute_uri
        )
        messages.success(
            self.request, _(
                "La demande de permis #%s a bien été transmise pour validation.") % self.permit_request.pk
        )
        return redirect("permits:permit_requests_list")

    def handle_validation_form_submission(self, form):

        form.instance.validated_at = timezone.now()
        form.instance.validated_by = self.request.user
        validation = form.save()

        if validation.validation_status == models.PermitRequestValidation.STATUS_APPROVED:
            validation_message = _("La demande a bien été validée.")
        elif validation.validation_status == models.PermitRequestValidation.STATUS_REJECTED:
            validation_message = _("La demande a bien été refusée.")
        else:
            validation_message = _("Les commentaires ont été enregistrés.")

        messages.success(self.request, validation_message)

        return redirect("permits:permit_requests_list")

    def handle_request_modification_form_submission(self, form):
    #TODO: SET THIS HANDLE FOR MODIFICATION DEMANDS
        form.instance.modified_at = timezone.now()
        form.instance.modifed_by = self.request.user
        modification = form.save()

        if modification.modification_status == models.PermitRequestModification.STATUS_APPROVED:
            modification_message = _("La demande a bien été modifiée.")
        elif modification.modification_status == models.PermitRequestModification.STATUS_REJECTED:
            modification_message = _("La demande n'a pas été modifiée.")
        else:
            modification_message = _("Les modifications ont été enregistrées.")

        messages.success(self.request, modification_message)

        return redirect("permits:permit_requests_list")

    def handle_poke(self, form):
        validations = form.save()

        message = ngettext(
            "%s rappel a bien été envoyé.", "%s rappels ont bien été envoyés", len(validations)
        ) % (len(validations))
        messages.success(self.request, message)

        return redirect("permits:permit_requests_list")


@redirect_bad_status_to_detail
@login_required
@user_passes_test(user_has_permitauthor)
def permit_request_select_administrative_entity(request, permit_request_id=None):
    if permit_request_id:
        permit_request = get_permit_request_for_edition(request.user, permit_request_id)
    else:
        permit_request = None

    if request.method == 'POST':
        administrative_entity_form = forms.AdministrativeEntityForm(
            instance=permit_request, data=request.POST
        )

        if administrative_entity_form.is_valid():
            permit_request = administrative_entity_form.save(author=request.user.permitauthor)

            return redirect(
                reverse('permits:permit_request_select_types', kwargs={
                        'permit_request_id': permit_request.pk})
            )
    else:
        administrative_entity_form = forms.AdministrativeEntityForm(instance=permit_request)

    return render(request, "permits/permit_request_select_administrative_entity.html", {
        'form': administrative_entity_form,
        'permit_request': permit_request,
    })


@redirect_bad_status_to_detail
@login_required
def permit_request_select_types(request, permit_request_id):
    """
    Step to select works types (eg. demolition). No permit request is created at this step since we only store (works
    object, works type) couples in the database.
    """
    permit_request = get_permit_request_for_edition(request.user, permit_request_id)

    if request.method == 'POST':
        works_types_form = forms.WorksTypesForm(data=request.POST, instance=permit_request)
        if works_types_form.is_valid():
            works_types_form.save()
            redirect_kwargs = {'permit_request_id': permit_request_id}

            return redirect(
                reverse('permits:permit_request_select_objects', kwargs=redirect_kwargs)
                + '?' + urllib.parse.urlencode({
                    'types': [obj.pk for obj in works_types_form.cleaned_data['types']]
                }, doseq=True)
            )
    else:
        works_types_form = forms.WorksTypesForm(instance=permit_request)

    return render(request, "permits/permit_request_select_types.html", {
        'works_types_form': works_types_form,
        'permit_request': permit_request
    })


@redirect_bad_status_to_detail
@login_required
def permit_request_select_objects(request, permit_request_id):
    """
    Step to select works objects. This view supports either editing an existing permit request (if `permit_request_id`
    is set) or creating a new permit request.
    """
    permit_request = get_permit_request_for_edition(request.user, permit_request_id)

    if request.GET:
        works_types_form = forms.WorksTypesForm(data=request.GET, instance=permit_request)
        if not works_types_form.is_valid():
            return redirect('permits:permit_request_select_types', permit_request_id=permit_request.pk)
        works_types = works_types_form.cleaned_data['types']
    else:
        if not permit_request.works_object_types.exists():
            return redirect('permits:permit_request_select_types', permit_request_id=permit_request.pk)

        works_types = models.WorksType.objects.none()

    # Add the permit request works types to the ones in the querystring
    works_types = works_types.union(
        services.get_permit_request_works_types(permit_request)).distinct()

    if request.method == 'POST':
        works_objects_form = forms.WorksObjectsForm(
            data=request.POST, instance=permit_request, works_types=works_types
        )

        if works_objects_form.is_valid():
            permit_request = works_objects_form.save()
            return redirect('permits:permit_request_properties', permit_request_id=permit_request.pk)
    else:
        works_objects_form = forms.WorksObjectsForm(
            instance=permit_request, works_types=works_types)

    return render(request, "permits/permit_request_select_objects.html", {
        'works_objects_form': works_objects_form,
        'permit_request': permit_request
    })


@redirect_bad_status_to_detail
@login_required
def permit_request_properties(request, permit_request_id):
    """
    Step to input properties values for the given permit request.
    """
    permit_request = get_permit_request_for_edition(request.user, permit_request_id)
    if request.method == 'POST':
        # Disable `required` fields validation to allow partial save
        form = forms.WorksObjectsPropertiesForm(
            instance=permit_request, data=request.POST, enable_required=False)

        if form.is_valid():
            form.save()
            return redirect('permits:permit_request_geo_time', permit_request_id=permit_request.pk)
    else:
        form = forms.WorksObjectsPropertiesForm(instance=permit_request, enable_required=False)

    fields_by_object_type = form.get_fields_by_object_type()

    return render(request, "permits/permit_request_properties.html", {
        'permit_request': permit_request,
        'object_types': fields_by_object_type,
    })


@redirect_bad_status_to_detail
@login_required
def permit_request_appendices(request, permit_request_id):
    """
    Step to upload appendices for the given permit request.
    """
    permit_request = get_permit_request_for_edition(request.user, permit_request_id)

    if request.method == 'POST':
        form = forms.WorksObjectsAppendicesForm(
            instance=permit_request, data=request.POST, files=request.FILES, enable_required=False
        )

        if form.is_valid():
            form.save()
            return redirect('permits:permit_request_actors', permit_request_id=permit_request.pk)
    else:
        form = forms.WorksObjectsAppendicesForm(instance=permit_request, enable_required=False)

    fields_by_object_type = form.get_fields_by_object_type()

    return render(request, "permits/permit_request_appendices.html", {
        'permit_request': permit_request,
        'object_types': fields_by_object_type,
    })


@redirect_bad_status_to_detail
@login_required
def permit_request_actors(request, permit_request_id):
    permit_request = get_permit_request_for_edition(request.user, permit_request_id)

    creditorform = forms.PermitRequestCreditorForm(request.POST or None, instance=permit_request)

    if request.method == 'POST':
        formset = services.get_permitactorformset_initiated(permit_request, data=request.POST)
        if formset.is_valid() and creditorform.is_valid():
            for form in formset:
                form.save(permit_request=permit_request)

            models.PermitRequest.objects.filter(
                pk=permit_request_id
            ).update(creditor_type=creditorform.instance.creditor_type)

            return redirect('permits:permit_request_submit', permit_request_id=permit_request.pk)
    else:

        formset = services.get_permitactorformset_initiated(permit_request)

    return render(request, "permits/permit_request_actors.html", {
        'formset': formset,
        'creditorform': creditorform,
        'permit_request': permit_request,
    })


@login_required
def permit_request_geo_time(request, permit_request_id):

    permit_request = services.get_permit_request_for_user_or_404(request.user, permit_request_id)

    instance = permit_request.geo_time.first()

    form = forms.PermitRequestGeoTimeForm(
        request.POST or None, instance=instance, permit_request=permit_request)

    if request.method == 'POST':

        if form.is_valid():
            form.instance.permit_request = permit_request
            form.save()

            return redirect('permits:permit_request_appendices', permit_request_id=permit_request_id)

    return render(request, "permits/permit_request_geo_time.html", {
        'form': form,
        'permit_request': permit_request,
    })


@login_required
def permit_request_media_download(request, property_value_id):
    """
    Send the file referenced by the given property value.
    """
    property_value = get_object_or_404(
        models.WorksObjectPropertyValue.objects.filter(
            property__input_type=models.WorksObjectProperty.INPUT_TYPE_FILE),
        pk=property_value_id,
        works_object_type_choice__permit_request__in=services.get_permit_requests_list_for_user(
            request.user)
    )
    file = services.get_property_value(property_value)
    mime_type, encoding = mimetypes.guess_type(file.name)

    return StreamingHttpResponse(file, content_type=mime_type)


@method_decorator(login_required, name="dispatch")
class PermitRequestList(SingleTableMixin, FilterView):
    paginate_by = int(os.environ['PAGINATE_BY'])
    template_name = 'permits/permit_requests_list.html'

    def get_queryset(self):
        return services.get_permit_requests_list_for_user(self.request.user).prefetch_related(
            Prefetch(
                'works_object_types',
                queryset=models.WorksObjectType.objects.select_related('works_type', 'works_object')
            )
        ).order_by('-created_at')

    def is_department_user(self):
        return self.request.user.groups.filter(permitdepartment__isnull=False).exists()

    def get_table_class(self):
        return (
            tables.DepartmentPermitRequestsTable
            if self.is_department_user()
            else tables.OwnPermitRequestsTable
        )

    def get_filterset_class(self):
        return (
            filters.DepartmentPermitRequestFilterSet
            if self.is_department_user()
            else filters.OwnPermitRequestFilterSet
        )


@method_decorator(login_required, name="dispatch")
class PermitExportView(ExportMixin, SingleTableView):
    table_class = tables.OwnPermitRequestsTable
    template_name = 'django_tables2/bootstrap.html'

    def get_queryset(self):
        return services.get_permit_requests_list_for_user(self.request.user).prefetch_related(
            Prefetch(
                'works_object_types',
                queryset=models.WorksObjectType.objects.select_related('works_type', 'works_object')
            )
        ).order_by('-created_at')
    exclude_columns = ("actions", )


@redirect_bad_status_to_detail
@login_required
def permit_request_submit(request, permit_request_id):

    permit_request = get_permit_request_for_edition(request.user, permit_request_id)

    incomplete_steps = [
        step.url
        for step in services.get_progressbar_steps(request, permit_request).values()
        if step.errors_count and step.url
    ]

    if request.method == 'POST':
        if incomplete_steps:
            raise SuspiciousOperation

        services.submit_permit_request(permit_request, request.build_absolute_uri)
        return redirect('permits:permit_requests_list')

    return render(request, "permits/permit_request_submit.html", {
        'permit_request': permit_request,
        'incomplete_steps': incomplete_steps,
    })


@redirect_bad_status_to_detail
@login_required
def permit_request_submit_confirmation(request, permit_request_id):

    permit_request = get_permit_request_for_edition(request.user, permit_request_id)

    incomplete_steps = [
        step.url
        for step in services.get_progressbar_steps(request, permit_request).values()
        if step.errors_count and step.url
    ]

    if request.method == 'POST':
        if incomplete_steps:
            raise SuspiciousOperation

        services.submit_permit_request(permit_request, request.build_absolute_uri)
        return redirect('permits:permit_requests_list')

    return render(request, "permits/permit_request_send_confirmation.html", {
        'permit_request': get_permit_request_for_edition(request.user, permit_request_id)
    })


@redirect_bad_status_to_detail
@login_required
def permit_request_submit_confirmed(request, permit_request_id):

    permit_request = get_permit_request_for_edition(request.user, permit_request_id)

    incomplete_steps = [
        step.url
        for step in services.get_progressbar_steps(request, permit_request).values()
        if step.errors_count and step.url
    ]

    if incomplete_steps:
        raise SuspiciousOperation

    services.submit_permit_request(permit_request, request.build_absolute_uri)
    return redirect('permits:permit_requests_list')


@redirect_bad_status_to_detail
@login_required
def permit_request_delete(request, permit_request_id):
    permit_request = get_permit_request_for_edition(request.user, permit_request_id)

    if request.method == 'POST':
        permit_request.delete()

        return redirect('permits:permit_requests_list')

    return render(request, "permits/permit_request_delete.html", {
        'permit_request': permit_request
    })


def permit_request_approve(request, permit_request_id):
    return permit_request_classify(request, permit_request_id, approve=True)


def permit_request_reject(request, permit_request_id):
    return permit_request_classify(request, permit_request_id, approve=False)


@login_required
@permission_required("permits.classify_permit_request")
def permit_request_classify(request, permit_request_id, approve):
    permit_request = services.get_permit_request_for_user_or_404(
        request.user,
        permit_request_id,
        statuses=[
            models.PermitRequest.STATUS_AWAITING_VALIDATION,
            models.PermitRequest.STATUS_PROCESSING,
        ]
    )
    if not services.can_classify_permit_request(request.user, permit_request):
        raise Http404

    initial = {
        "status": (
            models.PermitRequest.STATUS_APPROVED
            if approve
            else models.PermitRequest.STATUS_REJECTED
        )
    }
    title = (_("Approbation de la demande #%s") if approve else _(
        "Refus de la demande #%s")) % permit_request.pk

    if request.method == "POST":
        classify_form = forms.PermitRequestClassifyForm(
            instance=permit_request, data=request.POST, files=request.FILES, initial=initial
        )

        if classify_form.is_valid():
            classify_form.save()
            return redirect("permits:permit_requests_list")
    else:
        classify_form = forms.PermitRequestClassifyForm(instance=permit_request, initial=initial)

    return render(request, "permits/permit_request_classify.html", {
        "permit_request": permit_request,
        "approve": approve,
        "form": classify_form,
        "title": title,
    })


def permit_request_file_download(request, path):
    """
    Securely download the permit request file at the given `path`. The path must start with the permit request id, such
    as returned by the `PermitRequestFieldFile`.

    If the user doesn't have access to the permit request identified by the given id, return an HTTP 404 error.
    """
    try:
        permit_request_id, _ = path.split("/", maxsplit=1)
    except ValueError:
        raise Http404

    services.get_permit_request_for_user_or_404(request.user, permit_request_id)

    mime_type, encoding = mimetypes.guess_type(path)
    storage = fields.PrivateFileSystemStorage()

    return StreamingHttpResponse(storage.open(path), content_type=mime_type)


@login_required
def administrative_entity_file_download(request, path):
    """
    Securely download the administrative entity customization files for member of the administrative_entity concerned
    """

    if services.get_user_administrative_entities(request.user).count() == 0 and not request.user.is_superuser:
        raise Http404

    mime_type, encoding = mimetypes.guess_type(path)
    storage = fields.PrivateFileSystemStorage()

    return StreamingHttpResponse(storage.open(path), content_type=mime_type)


@login_required
def printpdf(request, permit_request_id):

    permit_request = models.PermitRequest.objects.get(pk=permit_request_id)
    if request.user.has_perm('permits.amend_permit_request') and \
        (permit_request.has_validations() and
            permit_request.get_pending_validations().count() == 0) \
            or permit_request.status == 2:

        pdf_file = printpermit.printreport(request, permit_request)
        response = HttpResponse(pdf_file, content_type='application/pdf')
        response['Content-Disposition'] = 'filename="permis.pdf"'
        return response
    else:
        raise PermissionDenied


@login_required
def genericauthorview(request, pk):

    instance = get_object_or_404(models.PermitAuthor, pk=pk)
    form = forms.GenericAuthorForm(request.POST or None, instance=instance)

    for field in form.fields:

        form.fields[field].disabled = True

    return render(request, "permits/permit_request_author.html", {'form': form})


@login_required
def administrative_infos(request):

    administrative_entities = models.PermitAdministrativeEntity.objects.all()

    return render(request, "permits/administrative_infos.html",
                           {'administrative_entities': administrative_entities})<|MERGE_RESOLUTION|>--- conflicted
+++ resolved
@@ -70,28 +70,8 @@
 
 @method_decorator(login_required, name='dispatch')
 class PermitRequestDetailView(View):
-<<<<<<< HEAD
-    """
-    Docstring
-    """
-    ACTION_AMEND = "amend"
-    ACTION_REQUEST_VALIDATION = "request_validation"
-    ACTION_VALIDATE = "validate"
-    ACTION_MODIFY = "modify"
-    ACTION_POKE = "poke"
-
-    # If you add an action here, make sure you also handle it in `get_form_for_action` and in `handle_form_submission`
-    actions = [
-        ACTION_AMEND,
-        ACTION_REQUEST_VALIDATION,
-        ACTION_VALIDATE,
-        ACTION_MODIFY,
-        ACTION_POKE
-    ]
-=======
 
     actions = models.ACTIONS
->>>>>>> e0dd42f5
 
     def dispatch(self, request, *args, **kwargs):
         self.permit_request = services.get_permit_request_for_user_or_404(
@@ -110,12 +90,7 @@
 
     def get_context_data(self, **kwargs):
 
-<<<<<<< HEAD
-        current_actions = services.get_actions_for_adminentity(self.actions.copy(),
-                                                               self.permit_request.administrative_entity)
-=======
         current_actions = services.get_actions_for_administrative_entity(self.permit_request)
->>>>>>> e0dd42f5
 
         forms = {action: self.get_form_for_action(action) for action in current_actions}
         available_actions = [action for action in current_actions if forms[action]]
@@ -182,18 +157,10 @@
 
     def get_form_for_action(self, action, data=None):
         actions_forms = {
-<<<<<<< HEAD
-            self.ACTION_AMEND: self.get_amend_form,
-            self.ACTION_REQUEST_VALIDATION: self.get_request_validation_form,
-            self.ACTION_VALIDATE: self.get_validation_form,
-            self.ACTION_MODIFY: self.get_modify_form,
-            self.ACTION_POKE: self.get_poke_form,
-=======
             models.ACTION_AMEND: self.get_amend_form,
             models.ACTION_REQUEST_VALIDATION: self.get_request_validation_form,
             models.ACTION_VALIDATE: self.get_validation_form,
             models.ACTION_POKE: self.get_poke_form,
->>>>>>> e0dd42f5
         }
 
         return actions_forms[action](data=data)
@@ -237,14 +204,9 @@
         departments = services.get_user_departments(self.request.user)
 
         try:
-<<<<<<< HEAD
-            validation, * \
-                rest = list(self.permit_request.validations.filter(department__in=departments))
-=======
             validation, *rest = list(
                 self.permit_request.validations.filter(department__in=departments)
             )
->>>>>>> e0dd42f5
         # User is not part of the requested departments
         except ValueError:
             return None
@@ -293,13 +255,7 @@
             return self.handle_request_validation_form_submission(form)
         elif action == models.ACTION_VALIDATE:
             return self.handle_validation_form_submission(form)
-<<<<<<< HEAD
-        elif action == self.ACTION_MODIFY:
-            return self.handle_request_modification_form_submission(form)
-        elif action == self.ACTION_POKE:
-=======
         elif action == models.ACTION_POKE:
->>>>>>> e0dd42f5
             return self.handle_poke(form)
 
     def handle_amend_form_submission(self, form):
