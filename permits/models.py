--- conflicted
+++ resolved
@@ -269,7 +269,6 @@
         unique_together = [('property', 'works_object_type_choice')]
 
 
-<<<<<<< HEAD
 @dataclasses.dataclass
 class Step:
     name: str
@@ -277,7 +276,8 @@
     completed: bool = False
     enabled: bool = False
     errors_count: int = 0
-=======
+
+
 class PermitRequestGeoTime(models.Model):
     """
     Permit location in space and time
@@ -287,5 +287,4 @@
     ends_at =models.DateTimeField(_("Date de fin"))
     comment = models.CharField(_("Commentaire"), max_length=1024, blank=True)
     external_link = models.URLField(_("Lien externe"), blank=True)
-    geom = geomodels.GeometryCollectionField(_("Localisation"), null=True, srid=2056)
->>>>>>> 1da01144
+    geom = geomodels.GeometryCollectionField(_("Localisation"), null=True, srid=2056)