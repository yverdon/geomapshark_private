from django.conf import settings
from django import forms
from django.contrib.auth.models import Permission
from django.contrib.auth.forms import UserCreationForm
from django.contrib.contenttypes.models import ContentType
from django.contrib.gis import forms as geoforms
from django.db import transaction
from django.utils import timezone
from django.utils.translation import gettext_lazy as _
import json
from . import models, services, widgets
from bootstrap_datepicker_plus import DateTimePickerInput
from datetime import datetime, timedelta


def get_field_cls_for_property(prop):
    input_type_mapping = {
        models.WorksObjectProperty.INPUT_TYPE_TEXT: forms.CharField,
        models.WorksObjectProperty.INPUT_TYPE_CHECKBOX: forms.BooleanField,
        models.WorksObjectProperty.INPUT_TYPE_NUMBER: forms.FloatField,
        models.WorksObjectProperty.INPUT_TYPE_FILE: forms.FileField,
    }

    return input_type_mapping[prop.input_type]


class AdministrativeEntityForm(forms.Form):

    administrative_entity = forms.ModelChoiceField(queryset=models.PermitAdministrativeEntity.objects.none(),
                                                   label=_("Entité administrative"))

    def __init__(self, *args, **kwargs):
        self.instance = kwargs.pop('instance', None)

        if self.instance:
            initial = {**kwargs.get('initial', {}), 'administrative_entity': self.instance.administrative_entity}
        else:
            initial = {}

        kwargs['initial'] = initial

        super().__init__(*args, **kwargs)

        self.fields['administrative_entity'].queryset = services.get_administrative_entities()

    def save(self, author):
        if not self.instance:
            return models.PermitRequest.objects.create(
                administrative_entity=self.cleaned_data['administrative_entity'], author=author
            )
        else:
            services.set_administrative_entity(self.instance, self.cleaned_data['administrative_entity'])
            return self.instance


class WorksTypesForm(forms.Form):
    types = forms.ModelMultipleChoiceField(
        queryset=models.WorksType.objects.none(), widget=forms.CheckboxSelectMultiple(), label=_("Types de travaux")
    )

    def __init__(self, instance, *args, **kwargs):
        self.instance = instance

        kwargs['initial'] = {
            'types': services.get_permit_request_works_types(self.instance)
        } if self.instance else {}

        super().__init__(*args, **kwargs)

        self.fields['types'].queryset = services.get_works_types(self.instance.administrative_entity)

    def save(self):
        services.set_works_types(self.instance, self.cleaned_data['types'])


class WorksObjectsTypeChoiceField(forms.ModelMultipleChoiceField):
    def label_from_instance(self, obj):
        return obj.works_object.name


class WorksObjectsForm(forms.Form):
    prefix = 'works_objects'

    def __init__(self, instance, works_types, *args, **kwargs):
        self.instance = instance

        initial = {}
        for type_id, object_id in self.instance.works_object_types.values_list('works_type__id', 'id'):
            initial.setdefault(str(type_id), []).append(object_id)

        super().__init__(*args, **{**kwargs, 'initial': initial})

        for works_type in works_types.prefetch_related('works_object_types'):
            self.fields[str(works_type.pk)] = WorksObjectsTypeChoiceField(
                queryset=works_type.works_object_types.filter(
                    administrative_entities=self.instance.administrative_entity
                ).distinct(),
                widget=forms.CheckboxSelectMultiple(), label=works_type.name
            )

    @transaction.atomic
    def save(self):
        works_object_types = [item for sublist in self.cleaned_data.values() for item in sublist]

        services.set_works_object_types(self.instance, works_object_types)

        return self.instance


class PartialValidationMixin:
    def __init__(self, *args, **kwargs):
        # Set to `False` to disable required fields validation (useful to allow saving incomplete forms)
        self.enable_required = kwargs.pop('enable_required', True)
        super().__init__(*args, **kwargs)


class WorksObjectsPropertiesForm(PartialValidationMixin, forms.Form):
    prefix = 'properties'

    def __init__(self, instance, *args, **kwargs):
        self.instance = instance
        disable_fields = kwargs.pop('disable_fields', False)

        # Compute initial values for fields
        initial = {}
        prop_values = self.get_values()
        for prop_value in prop_values:
            initial[
                self.get_field_name(prop_value.works_object_type_choice.works_object_type, prop_value.property)
            ] = services.get_property_value(prop_value)

        kwargs['initial'] = {**initial, **kwargs.get('initial', {})}

        super().__init__(*args, **kwargs)

        # Create a field for each property
        for works_object_type, prop in self.get_properties():
            field_name = self.get_field_name(works_object_type, prop)
            self.fields[field_name] = self.field_for_property(prop)

        if disable_fields:
            for field in self.fields.values():
                field.disabled = True

    def get_fields_by_object_type(self):
        """
        Return a list of tuples `(WorksObjectType, List[Field])` for each object type and their properties.
        """
        return [
            (object_type, [self[self.get_field_name(object_type, prop)] for prop in props])
            for object_type, props in self.get_properties_by_object_type()
        ]

    def get_properties_by_object_type(self):
        """
        Return a list of tuples `(WorksObjectType, List[WorksObjectTypeProperty])` for the object-types selected in the
        current permit request.
        """
        return services.get_properties(self.instance)

    def get_properties(self):
        """
        Return a list of tuples `(WorksObjectType, WorksObjectTypeProperty)` for the current permit request. They're
        used to create the form fields.
        """
        return services.get_permit_request_properties(self.instance)

    def get_values(self):
        """
        Return a `WorksObjectPropertyValue` objects for the current permit request. They're used to set the initial
        value of the form fields.
        """
        return services.get_properties_values(self.instance)

    def get_field_name(self, works_object_type, prop):
        return "{}_{}".format(works_object_type.pk, prop.pk)

    def field_for_property(self, prop):
        """
        Return a Field instance for the given property. The specific class of the field is defined by
        `get_field_cls_for_property`.
        """
        field_class = get_field_cls_for_property(prop)
        return field_class(**self.get_field_kwargs(prop))

    def get_field_kwargs(self, prop):
        """
        Return the options used when instanciating the field for the given `prop`.
        """
        return {
            'required': self.enable_required and prop.is_mandatory,
            'label': prop.name
        }

    def save(self):
        for works_object_type, prop in self.get_properties():
            services.set_object_property_value(
                permit_request=self.instance,
                object_type=works_object_type,
                prop=prop,
                value=self.cleaned_data[self.get_field_name(works_object_type, prop)]
            )


class WorksObjectsAppendicesForm(WorksObjectsPropertiesForm):
    prefix = 'appendices'

    def get_properties_by_object_type(self):
        return services.get_appendices(self.instance)

    def get_properties(self):
        return services.get_permit_request_appendices(self.instance)

    def get_values(self):
        return services.get_appendices_values(self.instance)

    def get_field_kwargs(self, prop):
        return {**super().get_field_kwargs(prop), **{'widget': forms.ClearableFileInput}}


class PermitAuthorUserForm(UserCreationForm):

    required_css_class = 'required'


class GenericAuthorForm(forms.ModelForm):

    required_css_class = 'required'

    class Meta:
        model = models.PermitAuthor
        exclude = ['user']
        help_texts = {
            'vat_number': 'Trouvez votre numéro <a href="https://www.bfs.admin.ch/bfs/fr/home/registres/registre-entreprises/numero-identification-entreprises.html" target="_blank">TVA</a>',
        }
        widgets = {
            'address': widgets.RemoteAutocompleteWidget(
                attrs={
                    "apiurl": "https://api3.geo.admin.ch/rest/services/api/SearchServer?",
                    "apiurl_detail": "https://api3.geo.admin.ch/rest/services/api/MapServer/ch.bfs.gebaeude_wohnungs_register/",
                    "search_prefix": "false",
                    "origins": "address",
                    "zipcode_field": "zipcode",
                    "city_field": "city",
                    "placeholder": "ex: Place Pestalozzi 2 Yverdon",
                }),
            'phone_fixed': forms.TextInput(attrs={'placeholder': 'ex: 024 111 22 22'}),
            'phone_mobile': forms.TextInput(attrs={'placeholder': 'ex: 079 111 22 22'}),
            'vat_number': forms.TextInput(attrs={'placeholder': 'ex: CHE-123.456.789'}),
            'name': forms.TextInput(attrs={'placeholder': 'ex: Dupond'}),
            'firstname': forms.TextInput(attrs={'placeholder': 'ex: Marcel'}),
            'zipcode': forms.TextInput(attrs={'placeholder': 'ex: 1400'}),
            'city': forms.TextInput(attrs={'placeholder': 'ex: Yverdon'}),
            'company_name': forms.TextInput(attrs={'placeholder': 'ex: Construction SA'}),
            'email': forms.TextInput(attrs={'placeholder': 'ex: permis-de-fouille@mapnv.ch'}),
        }


class PermitRequestActorForm(forms.ModelForm):

    actor_fields = ['firstname', 'name', 'company_name', 'vat_number', 'address', 'address', 'city', 'phone',
                    'zipcode', 'email']

    name = forms.CharField( max_length=100, label=_('Nom'), widget=forms.TextInput(attrs={'placeholder': 'ex: Marcel', 'required': 'required'}))
    firstname = forms.CharField(max_length=100, label=_('Prénom'), widget=forms.TextInput(attrs={'placeholder': 'ex: Dupond', 'required': 'required'}))
    phone = forms.CharField(max_length=20, label=_('Téléphone'), widget=forms.TextInput(attrs={'placeholder': 'ex: 024 111 22 22', 'required': 'required'}))
    email = forms.EmailField(max_length=100, label=_('Email'), widget=forms.TextInput(attrs={'placeholder': 'ex: example@example.com', 'required': 'required'}))
    address = forms.CharField(max_length=100, label=_('Adresse'), widget= forms.TextInput(
            attrs={
                "data_remote_autocomplete": json.dumps({
                "apiurl": "https://api3.geo.admin.ch/rest/services/api/SearchServer?",
                "apiurl_detail": "https://api3.geo.admin.ch/rest/services/api/MapServer/ch.bfs.gebaeude_wohnungs_register/",
                "search_prefix": "false",
                "origins": "address",
                "zipcode_field": "zipcode",
                "city_field": "city",
                "placeholder": "ex: Place Pestalozzi 2 Yverdon",}),
                'required': 'required',
            }),
    )

    zipcode = forms.IntegerField(label=_('NPA'), widget=forms.NumberInput(attrs={'required': 'required'}))
    city = forms.CharField(max_length=100, label=_('Ville'), widget=forms.TextInput(attrs={'placeholder': 'ex: Yverdon', 'required': 'required'}))
    company_name = forms.CharField(required=False, label=_('Raison sociale'), max_length=100, widget=forms.TextInput(attrs={'placeholder': 'ex: Construction SA'}))
    vat_number = forms.CharField(required=False, label=_('Numéro TVA'), max_length=100,widget=forms.TextInput(attrs={'placeholder': 'ex: CHE-123.456.789'}))

    class Meta:
        model = models.PermitRequestActor
        fields = ['actor_type']
        widgets = {'actor_type': forms.Select(
                attrs={'readonly': 'readonly',}
            ),
        }

    def __init__(self, *args, **kwargs):
        instance = kwargs.get('instance')

        if instance and instance.pk:
            kwargs['initial'] = {**kwargs.get('initial', {}), **{
                **kwargs.get('initial', {}), **{field: getattr(instance.actor, field) for field in self.actor_fields},
                **{'actor_type': instance.actor_type}
            }}

        super().__init__(*args, **kwargs)

    @transaction.atomic
    def save(self, permit_request, commit=True):
        actor = self.instance.actor if self.instance.pk else None

        if not actor:
            actor = models.PermitActor.objects.create(
                **{field: self.cleaned_data.get(field) for field in self.actor_fields}
            )
        else:
            for field in self.actor_fields:
                setattr(actor, field, self.cleaned_data.get(field))
            actor.save()

        instance = super().save(commit=False)
        instance.actor = actor
        instance.permit_request = permit_request
        instance.save()

        return instance


class PermitRequestAdditionalInformationForm(forms.ModelForm):
    class Meta:
        model = models.PermitRequest
        fields = ['status', 'price', 'exemption', 'opposition', 'comment']
        widgets = {
            'exemption': forms.Textarea(attrs={'rows': 3}),
            'opposition': forms.Textarea(attrs={'rows': 3}),
            'comment': forms.Textarea(attrs={'rows': 3}),
        }

    def __init__(self, *args, **kwargs):
        super().__init__(*args, **kwargs)

        # Prevent secretariat from putting back a request in draft status
        self.fields['status'].choices = [
            (status, label)
            for status, label in self.fields['status'].choices
            if status != models.PermitRequest.STATUS_DRAFT
        ]


# extend django gis osm openlayers widget
class GeometryWidget(geoforms.OSMWidget):

    template_name = 'geometrywidget/geometrywidget.html'
    map_srid = 2056

    @property
    def media(self):
        return forms.Media(
            css={'all': ('libs/js/openlayers6/ol.css',)},
            js=('libs/js/openlayers6/ol.js',
                'libs/js/proj4js/proj4-src.js',
                'customWidgets/GeometryWidget/geometrywidget.js'
                ))


class PermitRequestGeoTimeForm(forms.ModelForm):

    class Meta:
        model = models.PermitRequestGeoTime
        fields = ['starts_at', 'ends_at', 'comment', 'external_link', 'geom']
        widgets = {
            'geom': GeometryWidget(attrs={
                'map_width': '100%',
                'map_height': 400,
                'default_center': [2539057, 1181111],
                'default_zoom': 10,
                'display_raw': False,
                'edit_geom': True,
                'min_zoom': 8,
                'wmts_capabilities_url': settings.WMTS_GETCAP,
                'wmts_layer': settings.WMTS_LAYER,
                'wmts_capabilities_url_alternative': settings.WMTS_GETCAP_ALTERNATIVE,
                'wmts_layer_alternative': settings.WMTS_LAYER_ALTERNATIVE,
            }),
            'starts_at': DateTimePickerInput(
                options={
                "format": "DD/MM/YYYY HH:mm",
                "locale": "fr",
                "useCurrent": False,
                "minDate": (
                        datetime.today() + 
                        timedelta(days=int(settings.MIN_START_DELAY))
                    ).strftime('%Y/%m/%d')
                }
            ).start_of('event days'),
            'ends_at': DateTimePickerInput(
                options={
                    "format": "DD/MM/YYYY  HH:mm",
                    "locale": "fr",
                    "useCurrent": False,
                }
            ).end_of('event days'),

        }


class PermitRequestValidationDepartmentSelectionForm(forms.Form):
    departments = forms.ModelMultipleChoiceField(
        queryset=models.PermitDepartment.objects.none(),
        widget=forms.CheckboxSelectMultiple(),
        label=_("Services chargés de la validation")
    )

    def __init__(self, instance, *args, **kwargs):
        self.permit_request = instance
        permit_request_ct = ContentType.objects.get_for_model(models.PermitRequest)
<<<<<<< HEAD
        validate_permission = Permission.objects.get(codename='validate_permit_request', content_type=permit_request_ct)
        permit_request_departments = models.PermitDepartment.objects.filter(
=======
        validate_permission = Permission.objects.get(
            codename='validate_permit_request',
            content_type=permit_request_ct
        )
        permit_request_departments = Department.objects.filter(
>>>>>>> ad996e09
            administrative_entity=self.permit_request.administrative_entity,
            group__permissions=validate_permission
        ).distinct()
        kwargs["initial"] = dict(
            kwargs.get("initial", {}),
            departments=permit_request_departments.filter(is_default_validator=True)
        )

        super().__init__(*args, **kwargs)
        self.fields["departments"].queryset = permit_request_departments


class PermitRequestValidationForm(forms.ModelForm):
    class Meta:
        model = models.PermitRequestValidation
        fields = ("validation_status", "comment_before", "comment_during", "comment_after")
        widgets = {
            'comment_before': forms.Textarea(attrs={'rows': 3}),
            'comment_during': forms.Textarea(attrs={'rows': 3}),
            'comment_after': forms.Textarea(attrs={'rows': 3}),
        }

    def __init__(self, *args, **kwargs):
        super().__init__(*args, **kwargs)

        # Show "----" instead of "en attente" for the default status
        self.fields["validation_status"].choices = [
            (value, label if value != models.PermitRequestValidation.STATUS_REQUESTED else "-" * 9)
            for value, label in self.fields["validation_status"].choices
        ]


class PermitRequestValidationPokeForm(forms.Form):
    def __init__(self, instance, request, *args, **kwargs):
        self.permit_request = instance
        self.request = request

        super().__init__(*args, **kwargs)

    def save(self):
        return services.send_validation_reminder(
            self.permit_request, absolute_uri_func=self.request.build_absolute_uri
        )


class PermitRequestClassifyForm(forms.ModelForm):
    # Status field is set as initial value when instanciating the form in the view
    status = forms.ChoiceField(choices=(
        (status, label)
        for status, label in models.PermitRequest.STATUS_CHOICES
        if status in [models.PermitRequest.STATUS_APPROVED, models.PermitRequest.STATUS_REJECTED]
    ), widget=forms.HiddenInput, disabled=True)

    class Meta:
        model = models.PermitRequest
        fields = ["status", "validation_pdf"]

    def save(self, commit=True):
        permit_request = super().save(commit=False)

        # ModelForm doesn't set the status because the field is disabled, so let's do it manually
        if self.cleaned_data["status"]:
            permit_request.status = self.cleaned_data["status"]

        permit_request.validated_at = timezone.now()

        if commit:
            permit_request.save()

        return permit_request<|MERGE_RESOLUTION|>--- conflicted
+++ resolved
@@ -386,7 +386,7 @@
                 "locale": "fr",
                 "useCurrent": False,
                 "minDate": (
-                        datetime.today() + 
+                        datetime.today() +
                         timedelta(days=int(settings.MIN_START_DELAY))
                     ).strftime('%Y/%m/%d')
                 }
@@ -412,16 +412,11 @@
     def __init__(self, instance, *args, **kwargs):
         self.permit_request = instance
         permit_request_ct = ContentType.objects.get_for_model(models.PermitRequest)
-<<<<<<< HEAD
-        validate_permission = Permission.objects.get(codename='validate_permit_request', content_type=permit_request_ct)
-        permit_request_departments = models.PermitDepartment.objects.filter(
-=======
         validate_permission = Permission.objects.get(
             codename='validate_permit_request',
             content_type=permit_request_ct
         )
-        permit_request_departments = Department.objects.filter(
->>>>>>> ad996e09
+        permit_request_departments = models.PermitDepartment.objects.filter(
             administrative_entity=self.permit_request.administrative_entity,
             group__permissions=validate_permission
         ).distinct()
