--- conflicted
+++ resolved
@@ -611,21 +611,11 @@
     @property
     def media(self):
         return forms.Media(
-<<<<<<< HEAD
-            css={"all": ("libs/js/openlayers6/ol.css",)},
-            js=(
-                "libs/js/openlayers6/ol.js",
-                "libs/js/proj4js/proj4-src.js",
-                "customWidgets/GeometryWidget/geometrywidget.js",
-            ),
-        )
-=======
             css={'all': ('libs/js/openlayers6/ol.css', "css/geotime.css" )},
             js=('libs/js/openlayers6/ol.js',
                 'libs/js/proj4js/proj4-src.js',
                 'customWidgets/GeometryWidget/geometrywidget.js'
                 ))
->>>>>>> b738ebdf
 
 
 class PermitRequestGeoTimeForm(forms.ModelForm):
@@ -672,51 +662,6 @@
             "ends_at": "Date de fin du chantier ou d'occupation du territoire. Si l'heure n'est pas pertinente, insérer 23:59.",
         }
         widgets = {
-<<<<<<< HEAD
-            "geom": GeometryWidget(
-                attrs={
-                    "map_width": "100%",
-                    "map_height": 400,
-                    "default_center": [2539057, 1181111],
-                    "default_zoom": 10,
-                    "display_raw": False,
-                    "edit_geom": True,
-                    "min_zoom": 5,
-                    "wmts_capabilities_url": settings.WMTS_GETCAP,
-                    "wmts_layer": settings.WMTS_LAYER,
-                    "wmts_capabilities_url_alternative": settings.WMTS_GETCAP_ALTERNATIVE,
-                    "wmts_layer_alternative": settings.WMTS_LAYER_ALTERNATIVE,
-                    "restriction_area_enabled": True,
-                    "geometry_db_type": "GeometryCollection",
-                }
-            ),
-            "comment": forms.Textarea(attrs={"rows": 2}),
-        }
-
-    def __init__(self, *args, **kwargs):
-        permit_request = kwargs.pop("permit_request", None)
-        super().__init__(*args, **kwargs)
-        if permit_request:
-            # Pass administrative entity id to the widget
-            self.fields["geom"].widget.attrs[
-                "administrative_entity_json_url"
-            ] = reverse(
-                "permits:administrative_entities_geojson",
-                args=[permit_request.administrative_entity_id],
-            )
-            self.fields["geom"].widget.attrs["administrative_entity_id"] = str(
-                permit_request.administrative_entity.id
-            )
-            # Pass WMS layers to the widgets
-            wms_layers = [
-                item.works_object_type.works_object.wms_layers.strip()
-                for item in services.get_works_object_type_choices(
-                    permit_request
-                ).order_by("-works_object_type__works_object__wms_layers_order")
-                if item.works_object_type.works_object.wms_layers != ""
-            ]
-            self.fields["geom"].widget.attrs["wms_layers"] = ",".join(wms_layers)
-=======
             'geom': GeometryWidget(),
             'comment':  forms.Textarea(attrs={'rows': 2}),
         }
@@ -778,7 +723,6 @@
             instance.save()
 
         return instance
->>>>>>> b738ebdf
 
 
 class PermitRequestValidationDepartmentSelectionForm(forms.Form):
