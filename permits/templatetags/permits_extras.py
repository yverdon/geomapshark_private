--- conflicted
+++ resolved
@@ -2,12 +2,8 @@
 import os.path
 
 from django import template
-<<<<<<< HEAD
-=======
 from django.forms import modelformset_factory
-
 from permits import services, forms, models
->>>>>>> b738ebdf
 from django.utils.translation import gettext as _
 
 from permits import forms, models, services
@@ -36,18 +32,6 @@
 
     objects_infos = services.get_permit_objects(permit_request)
     contacts = services.get_contacts_summary(permit_request)
-<<<<<<< HEAD
-    geo_time_instance = permit_request.geo_time.first()
-    geo_time_form = forms.PermitRequestGeoTimeForm(instance=geo_time_instance)
-    geo_time_form.fields["geom"].widget.attrs["edit_geom"] = False
-    geo_time_form.fields["geom"].widget.attrs["administrative_entity_json_url"] = (
-        "/permit-requests/adminentitiesgeojson/"
-        + str(permit_request.administrative_entity.id)
-    )
-    geo_time_form.fields["geom"].widget.attrs["administrative_entity_id"] = str(
-        permit_request.administrative_entity.id
-    )
-=======
 
     PermitRequestGeoTimeFormSet = modelformset_factory(
         models.PermitRequestGeoTime,
@@ -61,7 +45,6 @@
         queryset=permit_request.geo_time.all()
     )
 
->>>>>>> b738ebdf
     if permit_request.creditor_type is not None:
         creditor = models.ACTOR_TYPE_CHOICES[permit_request.creditor_type][1]
     elif permit_request.author.user and permit_request.creditor_type is None:
@@ -74,20 +57,6 @@
     else:
         creditor = ""
 
-<<<<<<< HEAD
-    for elem in ["starts_at", "ends_at", "external_link", "comment"]:
-        geo_time_form.fields[elem].widget.attrs["readonly"] = True
-
-    return {
-        "creditor": creditor,
-        "contacts": contacts,
-        "objects_infos": objects_infos,
-        "geo_time_form": geo_time_form if geo_time_instance else None,
-        "intersected_geometries": permit_request.intersected_geometries
-        if permit_request.intersected_geometries != ""
-        else None,
-    }
-=======
     return {
         'creditor': creditor,
         'contacts': contacts,
@@ -100,5 +69,4 @@
 
 @register.filter(name="json")
 def json_(value):
-    return json.dumps(value)
->>>>>>> b738ebdf
+    return json.dumps(value)