import enum
import ipaddress
import itertools
import os
import pathlib
import shutil
import urllib
from collections import defaultdict
from datetime import datetime
from zipfile import ZipFile

import filetype
import PIL
from constance import config
from django.conf import settings
from django.contrib.auth import get_user_model, login
from django.contrib.sites.shortcuts import get_current_site
from django.core.exceptions import (
    ObjectDoesNotExist,
    PermissionDenied,
    SuspiciousOperation,
    ValidationError,
)
from django.core.mail import send_mass_mail
from django.core.validators import EmailValidator
from django.db import transaction
from django.db.models import CharField, Count, F, Max, Min, Q, Value
from django.db.models.functions import Concat
from django.forms import modelformset_factory
from django.http.response import FileResponse
from django.shortcuts import get_object_or_404
from django.template.loader import render_to_string
from django.urls import reverse
from django.utils.dateparse import parse_date
from django.utils.translation import gettext_lazy as _
from pdf2image import convert_from_path
from PIL import Image

from . import fields, forms, geoservices, models
from .exceptions import BadPermitRequestStatus
from .models import WorksObjectType
from .utils import reverse_permit_request_url


class GeoTimeInfo(enum.Enum):
    DATE = enum.auto()
    GEOMETRY = enum.auto()
    # Geometry automatically genrerate from address field using geoadmin API
    GEOCODED_GEOMETRY = enum.auto()


def get_works_object_type_choices(permit_request):
    return (
        models.WorksObjectTypeChoice.objects.filter(permit_request=permit_request)
        .select_related("permit_request", "works_object_type")
        .prefetch_related("works_object_type__properties")
    )


@transaction.atomic
def set_object_property_value(permit_request, object_type, prop, value):
    """
    Create or update the `WorksObjectPropertyValue` object for the given property, object type and permit request. The
    record will be deleted if value is an empty string or None. `value` can be a variety of types: str in the case of
    a text property, bool in the case of a boolean property, int in the case of a number property, and File or bool in
    the case of a file property (the latter being `False` if the user is asking for the file to be removed).
    """
    existing_value_obj = models.WorksObjectPropertyValue.objects.filter(
        works_object_type_choice__permit_request=permit_request,
        works_object_type_choice__works_object_type=object_type,
        property=prop,
    )
    is_file = prop.input_type == models.WorksObjectProperty.INPUT_TYPE_FILE
    is_date = prop.input_type == models.WorksObjectProperty.INPUT_TYPE_DATE
    is_address = prop.input_type == models.WorksObjectProperty.INPUT_TYPE_ADDRESS

    if value == "" or value is None:
        existing_value_obj.delete()
    else:
        if is_file:
            # Use private storage to prevent uploaded files exposition to the outside world
            private_storage = fields.PrivateFileSystemStorage()
            # If the given File has a `url` attribute, it means the value comes from the `initial` form data, so the
            # value hasn't changed
            if getattr(value, "url", None):
                return

            # Remove the previous file, if any
            try:
                current_value = existing_value_obj.get()
            except models.WorksObjectPropertyValue.DoesNotExist:
                pass
            else:
                private_storage.delete(current_value.value["val"])
            # User has asked to remove the file. The file has already been removed from the storage, remove the property
            # value record and we're done
            if value is False:
                existing_value_obj.delete()
                return

            # Add the file to the storage
            directory = "permit_requests_uploads/{}".format(permit_request.pk)
            ext = os.path.splitext(value.name)[1]
            upper_ext = ext[1:].upper()
            path = os.path.join(
                directory, "{}_{}{}".format(object_type.pk, prop.pk, ext)
            )

            private_storage.save(path, value)
            # Postprocess images: remove all exif metadata from for better security and user privacy
            if upper_ext != "PDF":

                upper_ext = ext[1:].upper()
                formats_map = {"JPG": "JPEG"}
                with Image.open(value) as image_full:
                    data = list(image_full.getdata())
                    new_image = Image.new(image_full.mode, image_full.size)
                    new_image.putdata(data)
                    new_image.save(
                        private_storage.location + "/" + path,
                        formats_map[upper_ext]
                        if upper_ext in formats_map.keys()
                        else upper_ext,
                    )
            # Postprocess PDF: convert everything to image, do not keep other content
            elif upper_ext == "PDF":
                # File size to fix decompression bomb error
                PIL.Image.MAX_IMAGE_PIXELS = None

                all_images = convert_from_path(private_storage.location + "/" + path)
                first_image = all_images[0]
                following_images = all_images[1:]
                if len(following_images) > 0:
                    first_image.save(
                        private_storage.location + "/" + path,
                        save_all=True,
                        append_images=following_images,
                    )
                else:
                    first_image.save(
                        private_storage.location + "/" + path, save_all=True
                    )

            value = path

        elif is_date:
            value = value.isoformat()

        value_dict = {"val": value}
        nb_objs = existing_value_obj.update(value=value_dict)

        # No existing property value record, create it
        if nb_objs == 0:
            (
                works_object_type_choice,
                created,
            ) = models.WorksObjectTypeChoice.objects.get_or_create(
                permit_request=permit_request, works_object_type=object_type
            )
            models.WorksObjectPropertyValue.objects.create(
                works_object_type_choice=works_object_type_choice,
                property=prop,
                value=value_dict,
            )


def get_properties_values(permit_request):
    """
    Return a queryset of `WorksObjectPropertyValue` objects for the given `permit_request`, excluding properties of type
    file.
    """
    return (
        models.WorksObjectPropertyValue.objects.filter(
            works_object_type_choice__permit_request=permit_request
        )
        .exclude(property__input_type=models.WorksObjectProperty.INPUT_TYPE_FILE)
        .select_related(
            "works_object_type_choice",
            "works_object_type_choice__works_object_type",
            "property",
        )
    )


def get_properties_value(permit_request, property):
    """
    Return a `WorksObjectPropertyValue` object for the given `permit_request` and given property
    """
    return (
        models.WorksObjectPropertyValue.objects.filter(
            works_object_type_choice__permit_request=permit_request
        )
        .exclude(property__input_type=models.WorksObjectProperty.INPUT_TYPE_FILE)
        .select_related(
            "works_object_type_choice",
            "works_object_type_choice__works_object_type",
            "property",
        )
    )


def get_appendices_values(permit_request):
    """
    Return a queryset of `WorksObjectPropertyValue` objects of type file for the given `permit_request`.
    """
    return models.WorksObjectPropertyValue.objects.filter(
        works_object_type_choice__permit_request=permit_request,
        property__input_type=models.WorksObjectProperty.INPUT_TYPE_FILE,
    ).select_related(
        "works_object_type_choice",
        "works_object_type_choice__works_object_type",
        "property",
    )


def get_permit_request_properties(permit_request):
    """
    Yield `(WorksObjectType, WorksObjectProperty)` tuples for every `works_object_type_choices`.
    """
    objects_props = get_properties(permit_request)
    for works_object_type, props in objects_props:
        for prop in props:
            yield (works_object_type, prop)


def get_permit_request_appendices(permit_request):
    """
    Yield `(WorksObjectType, WorksObjectProperty)` tuples for every `works_object_type_choices`, only returning
    properties with input type file.
    """
    objects_props = get_appendices(permit_request)
    for works_object_type, props in objects_props:
        for prop in props:
            yield (works_object_type, prop)


def get_works_types(administrative_entity, user):
    queryset = (
        models.WorksType.objects.filter(
            pk__in=models.WorksObjectType.objects.filter(
                administrative_entities=administrative_entity
            ).values_list("works_type_id", flat=True),
            works_object_types__is_anonymous=False,
        )
        .order_by("name")
        .distinct()
    )

    if not user.has_perm("permits.see_private_requests"):
        queryset = queryset.filter(works_object_types__is_public=True)

    return queryset


def get_administrative_entities(user, site=None):
    # Default queryset, with all administrative entities
    queryset = (
        models.PermitAdministrativeEntity.objects.filter(
            pk__in=models.WorksObjectType.objects.values_list(
                "administrative_entities", flat=True
            ),
            works_object_types__is_anonymous=False,
        )
        .order_by("ofs_id", "-name")
        .distinct()
    )
    if site:
        queryset = queryset.filter(sites=site)

    if not user.has_perm("permits.see_private_requests"):
        queryset = queryset.filter(works_object_types__is_public=True)

    return queryset


def get_permit_request_works_types(permit_request):
    return (
        models.WorksType.objects.filter(
            works_object_types__permit_requests=permit_request
        )
        .order_by("name")
        .distinct()
    )


def _get_properties_filtered(permit_request, props_filter):
    """
    Return a list of `(WorksObjectType, QuerySet[WorksObjectTypeProperty])` for all object types of the given
    `permit_request`. `props_filter` is passed the properties queryset and should return it (or a filtered version of
    it).
    """
    props_by_object_type = [
        (
            works_object_type,
            props_filter(works_object_type.properties.all()).order_by("order", "name"),
        )
        for works_object_type in permit_request.works_object_types.order_by(
            "works_object__name", "works_type__name"
        )
    ]

    return [
        (works_object_type, props)
        for works_object_type, props in props_by_object_type
        if props
    ]


def get_properties(permit_request, additional_type_exclusions=None):
    exclusions = [
        models.WorksObjectProperty.INPUT_TYPE_FILE,
    ]
    if additional_type_exclusions is not None:
        exclusions += additional_type_exclusions
    return _get_properties_filtered(
        permit_request,
        lambda qs: qs.exclude(
            input_type__in=[
                models.WorksObjectProperty.INPUT_TYPE_FILE,
            ]
            + exclusions
        ),
    )


def get_appendices(permit_request):
    return _get_properties_filtered(
        permit_request,
        lambda qs: qs.filter(input_type=models.WorksObjectProperty.INPUT_TYPE_FILE),
    )


def set_works_types(permit_request, new_works_types):
    """
    Delete `WorksObjectTypeChoice` records that relate to a `WorksType` that is not in `new_works_types` (which must be
    an iterable of `WorksType` instances).
    """
    get_works_object_type_choices(permit_request).exclude(
        works_object_type__works_type__in=new_works_types
    ).delete()


@transaction.atomic
def set_works_object_types(permit_request, new_works_object_types):
    """
    Add the given `new_works_object_types`, which should be an iterable of `WorksObjectType` instances to the given
    `permit_request`. Existing `WorksObjectType` are ignored.
    """
    # Check which object type are new or have been removed. We can't just remove them all and recreate them
    # because there might be data related to these relations (eg. WorksObjectPropertyValue)
    get_works_object_type_choices(permit_request).exclude(
        works_object_type__in=new_works_object_types
    ).delete()

    for works_object_type in new_works_object_types:
        models.WorksObjectTypeChoice.objects.get_or_create(
            permit_request=permit_request, works_object_type=works_object_type
        )

    geotime_objects = get_geotime_objects(permit_request.id)

    if len(geotime_objects) > 0:
        geotime_required_info = get_geotime_required_info(permit_request)
        # Reset the geometry/date if the new_works_object_type do not need Date/Geom
        if len(geotime_required_info) == 0:
            geotime_objects.delete()
        # Reset the date only
        if GeoTimeInfo.DATE not in geotime_required_info:
            geotime_objects.update(starts_at=None, ends_at=None)
        # Reset the geometry only
        if GeoTimeInfo.GEOMETRY not in geotime_required_info:
            geotime_objects.update(geom=None)


@transaction.atomic
def set_administrative_entity(permit_request, administrative_entity):
    """
    Set the given `administrative_entity`, which should be an instance of `models.PermitAdministrativeEntity`.
    `WorksObjectTypeChoice` records that don't exist in the new `administrative_entity` will be deleted.
    """
    get_works_object_type_choices(permit_request).exclude(
        works_object_type__in=administrative_entity.works_object_types.all()
    ).delete()

    permit_request.administrative_entity = administrative_entity
    permit_request.save()


def get_property_value(object_property_value):
    value = object_property_value.value["val"]
    if (
        object_property_value.property.input_type
        == models.WorksObjectProperty.INPUT_TYPE_DATE
    ):
        return parse_date(value)

    elif (
        object_property_value.property.input_type
        == models.WorksObjectProperty.INPUT_TYPE_FILE
    ):
        private_storage = fields.PrivateFileSystemStorage()
        # TODO: handle missing files! Database pointing empty files should be removed
        try:
            f = private_storage.open(value)
            # The `url` attribute of the file is used to detect if there was already a file set (it is used by
            # `ClearableFileInput` and by the `set_object_property_value` function)
            f.url = reverse(
                "permits:permit_request_media_download",
                kwargs={"property_value_id": object_property_value.pk},
            )
        except IOError:
            f = None

        return f

    return value


def get_property_value_based_on_property(prop):
    property_object = models.WorksObjectPropertyValue.objects.get(
        property__name=prop["properties__property__name"],
        works_object_type_choice__id=prop["id"],
    )
    # get_property_value return None if file does not exist
    return get_property_value(property_object)


def get_user_administrative_entities(user):
    return models.PermitAdministrativeEntity.objects.filter(
        departments__group__in=user.groups.all(),
    ).order_by("ofs_id", "-name")


def get_user_departments(user):
    return models.PermitDepartment.objects.filter(group__in=user.groups.all())


def get_permit_request_for_user_or_404(user, permit_request_id, statuses=None):
    """
    Return the permit request with `permit_request_id` or raise an Http404 if there is no such permit request. The
    permit request must either belong to the given user, or the given user should be in the same administrative entity.
    If `statuses` is set and a permit request is found but its status doesn't match any value in `statuses`,
    `BadPermitRequestStatus` will be raised.
    """
    permit_request = get_object_or_404(
        get_permit_requests_list_for_user(user), pk=permit_request_id
    )

    if statuses is not None and permit_request.status not in statuses:
        raise BadPermitRequestStatus(permit_request, statuses)

    return permit_request


def get_permit_requests_list_for_user(
    user,
    works_object_filter=None,
    ignore_archived=True,
):
    """
    Return the list of permit requests this user has access to.
    """
    annotate_with = dict(
        starts_at_min=Min("geo_time__starts_at"),
        ends_at_max=Max("geo_time__ends_at"),
        permit_duration_max=Max("works_object_types__permit_duration"),
        remaining_validations=Count("validations")
        - Count(
            "validations",
            filter=~Q(
                validations__validation_status=models.PermitRequestValidation.STATUS_REQUESTED
            ),
        ),
        required_validations=Count("validations"),
        author_fullname=Concat(
            F("author__user__first_name"),
            Value(" "),
            F("author__user__last_name"),
        ),
        author_details=Concat(
            F("author__user__email"),
            Value(" / "),
            F("author__phone_first"),
            output_field=CharField(),
        ),
    )

    if works_object_filter is not None:
        annotate_with.update({"works_object_filter": Value(works_object_filter)})

    qs = models.PermitRequest.objects.annotate(**annotate_with)

    if ignore_archived:
        qs = qs.filter(~Q(status=models.PermitRequest.STATUS_ARCHIVED))

    if not user.is_authenticated:
        return qs.none()

    if not user.is_superuser:
        qs_filter = Q(author=user.permitauthor)

        if user.has_perm("permits.amend_permit_request"):
            qs_filter |= Q(
                administrative_entity__in=get_user_administrative_entities(user),
            ) & ~Q(status=models.PermitRequest.STATUS_DRAFT)

        if user.has_perm("permits.validate_permit_request"):
            qs_filter |= Q(
                validations__department__in=models.PermitDepartment.objects.filter(
                    group__in=user.groups.all()
                )
            )
        return qs.filter(qs_filter)

    return qs


def get_archived_request_list_for_user(user):
    """
    Return the list of archived requests this user has access to.
    """
    qs = models.ArchivedPermitRequest.objects.all()
    if not user.is_authenticated:
        return qs.none()

    if user.is_superuser:
        return qs

    qs_filter = Q(archivist=user)
    qs_filter |= Q(
        permit_request__administrative_entity__in=get_user_administrative_entities(user)
    )

    return qs.filter(qs_filter)


def get_actors_types(permit_request):
    """
    Get actors type defined for each work type defined for the permit_request
    """

    return (
        models.PermitActorType.objects.filter(
            works_type__in=get_permit_request_works_types(permit_request)
        )
        .values_list("type", "is_mandatory")
        .order_by("-is_mandatory")
    )


def filter_only_missing_actor_types(actor_types, permit_request):
    """
    Filter the given `actor_types` to return only the ones that have not been set in the given `permit_request`.
    """

    existing_actor_types = permit_request.permit_request_actors.values_list(
        "actor_type", flat=True
    )

    return [
        actor_type
        for actor_type in actor_types
        if actor_type[0] not in existing_actor_types
    ]


def get_missing_required_actor_types(permit_request):
    """
    Get actors type required but not filled
    """

    return filter_only_missing_actor_types(
        [
            (actor_type, is_mandatory)
            for actor_type, is_mandatory in get_actors_types(permit_request)
            if is_mandatory
        ],
        permit_request,
    )


def get_permitactorformset_initiated(permit_request, data=None):
    """
    Return PermitActorFormSet with initial values set
    """

    # Queryset with all configured actor type for this permit_request
    configured_actor_types = get_actors_types(permit_request)

    # Get actor type that are not filled yet for the permit_request
    missing_actor_types = filter_only_missing_actor_types(
        configured_actor_types, permit_request
    )

    actor_initial_forms = [
        {"actor_type": actor_type[0]} for actor_type in missing_actor_types
    ]

    PermitActorFormSet = modelformset_factory(
        models.PermitRequestActor,
        form=forms.PermitRequestActorForm,
        extra=len(actor_initial_forms),
    )

    formset = PermitActorFormSet(
        initial=actor_initial_forms,
        queryset=models.PermitRequestActor.objects.filter(
            permit_request=permit_request
        ).select_related("actor"),
        data=data,
    )

    mandatory_actor_types = {
        actor_type
        for actor_type, is_mandatory in configured_actor_types
        if is_mandatory
    }

    for form in formset:
        form.empty_permitted = (
            "actor_type" not in form.initial
            or form.initial["actor_type"] not in mandatory_actor_types
        )

    return formset


def get_total_error_count(permit_request):
    """
    Return the total count of errors in forms for a given permit request
    """
    properties_form = forms.WorksObjectsPropertiesForm(
        instance=permit_request, enable_required=True, disable_fields=True, data={}
    )
    appendices_form = forms.WorksObjectsAppendicesForm(
        instance=permit_request, enable_required=True, disable_fields=True, data={}
    )

    missing_actor_types = get_missing_required_actor_types(permit_request)

    actor_errors = [
        _('Contact de type "%s" manquant.') % models.ACTOR_TYPE_CHOICES[actor_type][1]
        for actor_type in missing_actor_types
    ]

    return sum(
        len(errors)
        for errors in [appendices_form.errors, properties_form.errors, actor_errors]
    )


#########
# STEPS #
#########


def get_administrative_entity_step(permit_request):
    return models.Step(
        name=_("Entité"),
        url=reverse_permit_request_url(
            "permits:permit_request_select_administrative_entity", permit_request
        )
        if permit_request
        else reverse("permits:permit_request_select_administrative_entity"),
        completed=permit_request is not None,
        enabled=True,
    )


def get_works_types_step(permit_request, completed, typefilter):
    # When there’s only 1 works type it will be automatically selected, so there’s no
    # reason to show the step
    if permit_request:
        works_types = get_works_types(
            permit_request.administrative_entity, permit_request.author.user
        )
        if works_types.filter_by_tags(typefilter).exists():
            works_types = works_types.filter_by_tags(typefilter)
        if len(works_types) <= 1:
            return None

    return models.Step(
        name=_("Type"),
        url=reverse_permit_request_url(
            "permits:permit_request_select_types", permit_request
        )
        if permit_request
        else None,
        completed=completed,
        enabled=True,
    )


def get_works_objects_step(permit_request, enabled, works_types, user, typefilter):
    # If there are default works objects types it means the object types can be
    # automatically selected and so the step shouldn’t be visible

    if permit_request:
        selected_works_types = (
            works_types
            or permit_request.works_object_types.values_list("works_type", flat=True)
        )
        candidate_works_object_types = (
            models.WorksObjectType.objects.filter(works_type__in=selected_works_types)
            if selected_works_types
            else permit_request.administrative_entity.works_object_types.all()
        )

        if (
            get_default_works_object_types(
                permit_request.administrative_entity,
                user,
                works_types=selected_works_types or None,
            )
            # Also check if the candidates works types would all result in a single
            # works object (which will anyway get automatically selected)
            or candidate_works_object_types.values_list("works_object", flat=True)
            .distinct()
            .count()
            <= 1
        ):
            return None

    # If the user is editing a permit request and the administrative entity only has 1
    # works type, there won’t be a works type step, so the works object step should have
    # it in the URL
    # return None
    if permit_request and not works_types:
        if user.has_perm("permits.see_private_requests"):
            administrative_entity_works_types = (
                permit_request.administrative_entity.works_object_types.values_list(
                    "works_type", flat=True
                ).distinct()
            )
        else:
            administrative_entity_works_types = (
                permit_request.administrative_entity.works_object_types.filter(
                    is_public=True
                )
                .values_list("works_type", flat=True)
                .distinct()
            )

        if len(administrative_entity_works_types) == 1:
            works_types = administrative_entity_works_types

        if typefilter:
            filtered_works_type = (
                models.WorksType.objects.filter_by_tags(typefilter)
                .values_list("id", flat=True)
                .distinct()
            )

            if filtered_works_type.count() == 1:
                works_types = filtered_works_type

    works_types_qs = (
        urllib.parse.urlencode(
            {"types": works_types},
            doseq=True,
        )
        if works_types
        else ""
    )

    return models.Step(
        name=_("Objets"),
        url=(
            reverse_permit_request_url(
                "permits:permit_request_select_objects", permit_request
            )
            + (f"?{works_types_qs}" if works_types_qs else "")
        )
        if permit_request
        else "",
        completed=enabled,
        enabled=enabled,
    )


def get_properties_step(permit_request, enabled):
    properties_form = (
        forms.WorksObjectsPropertiesForm(
            instance=permit_request, enable_required=True, disable_fields=True, data={}
        )
        if permit_request
        else None
    )
    properties_errors = len(properties_form.errors) if properties_form else 0
    properties_url = (
        reverse_permit_request_url("permits:permit_request_properties", permit_request)
        if permit_request
        else ""
    )

    return models.Step(
        name=_("Détails"),
        url=properties_url,
        completed=enabled and properties_form and not properties_form.errors,
        errors_count=properties_errors,
        enabled=enabled,
    )


def get_geo_time_step(permit_request, enabled):
    geo_time_errors = (
        0
        if permit_request is None or get_geotime_objects(permit_request.id).exists()
        else 1
    )
    geo_time_url = (
        reverse_permit_request_url("permits:permit_request_geo_time", permit_request)
        if permit_request
        else ""
    )
    required_info = get_geotime_required_info(permit_request)

    if not (GeoTimeInfo.DATE in required_info or GeoTimeInfo.GEOMETRY in required_info):
        return None

    return models.Step(
        name=get_geo_step_name_title(required_info)["step_name"],
        url=geo_time_url,
        completed=geo_time_errors == 0,
        errors_count=geo_time_errors,
        enabled=enabled,
    )


def get_geo_step_name_title(required_info):
    name_title = {}
    if GeoTimeInfo.DATE not in required_info:
        name_title["title"] = config.GEO_STEP
        name_title["step_name"] = _("Localisation")
    elif GeoTimeInfo.GEOMETRY not in required_info:
        name_title["title"] = config.TIME_STEP
        name_title["step_name"] = _("Planning")
    else:
        name_title["title"] = config.GEO_TIME_STEP
        name_title["step_name"] = _("Planning et localisation")

    return name_title


def get_geotime_required_info(permit_request):
    if not permit_request:
        return set()
    works_object_types = permit_request.works_object_types.all()
    required_info = set()
    if any(works_object_type.needs_date for works_object_type in works_object_types):
        required_info.add(GeoTimeInfo.DATE)

    if any(works_object_type.has_geometry for works_object_type in works_object_types):
        required_info.add(GeoTimeInfo.GEOMETRY)
    else:
        exclusions = [
            prop[0]
            for prop in models.WorksObjectProperty.INPUT_TYPE_CHOICES
            if prop[0] != models.INPUT_TYPE_ADDRESS
        ]

        if (
            get_properties(permit_request, exclusions)
            and get_geotime_objects(permit_request.pk)
            .filter(comes_from_automatic_geocoding=True)
            .exists()
        ):
            required_info.add(GeoTimeInfo.GEOCODED_GEOMETRY)
    return required_info


def get_geotime_objects(permit_request_id, exlude_geocoded_geom=False):
    return models.PermitRequestGeoTime.objects.filter(
        permit_request_id=permit_request_id,
        comes_from_automatic_geocoding=exlude_geocoded_geom,
    )


def get_appendices_step(permit_request, enabled):
    if permit_request and len(get_appendices(permit_request)) == 0:
        return None

    appendices_url = (
        reverse_permit_request_url("permits:permit_request_appendices", permit_request)
        if permit_request
        else ""
    )
    appendices_form = (
        forms.WorksObjectsAppendicesForm(
            instance=permit_request, enable_required=True, disable_fields=True, data={}
        )
        if permit_request
        else None
    )
    appendices_errors = len(appendices_form.errors) if appendices_form else 0

    return models.Step(
        name=_("Documents"),
        url=appendices_url,
        completed=enabled and appendices_errors == 0,
        errors_count=appendices_errors,
        enabled=enabled,
    )


def get_actors_step(permit_request, enabled):
    if permit_request and len(get_actors_types(permit_request)) == 0:
        return None

    actor_errors = (
        len(get_missing_required_actor_types(permit_request)) if permit_request else 0
    )
    actors_url = (
        reverse_permit_request_url("permits:permit_request_actors", permit_request)
        if permit_request
        else ""
    )
    return models.Step(
        name=_("Contacts"),
        url=actors_url,
        enabled=enabled,
        errors_count=actor_errors,
        completed=actor_errors == 0,
    )


def get_submit_step(permit_request, enabled, total_errors):
    submit_url = (
        reverse_permit_request_url("permits:permit_request_submit", permit_request)
        if permit_request
        else ""
    )

    return models.Step(
        name=_("Résumé et envoi"),
        url=submit_url,
        enabled=enabled,
        errors_count=total_errors,
        completed=total_errors == 0,
    )


def get_anonymous_steps(type, user, permit_request):
    has_works_objects_types = permit_request.works_object_types.exists()

    objects_step = get_works_objects_step(
        permit_request=permit_request,
        enabled=not has_works_objects_types,
        works_types=[type],
        user=user,
        typefilter=[type],
    )

    if objects_step:
        objects_step.completed = has_works_objects_types

    steps = {
        models.StepType.WORKS_OBJECTS: objects_step,
        models.StepType.PROPERTIES: get_properties_step(
            permit_request=permit_request, enabled=has_works_objects_types
        ),
        models.StepType.GEO_TIME: get_geo_time_step(
            permit_request=permit_request, enabled=has_works_objects_types
        ),
        models.StepType.APPENDICES: get_appendices_step(
            permit_request=permit_request, enabled=has_works_objects_types
        ),
        models.StepType.ACTORS: get_actors_step(
            permit_request=permit_request, enabled=has_works_objects_types
        ),
    }

    total_errors = sum([step.errors_count for step in steps.values() if step])
    steps[models.StepType.SUBMIT] = get_submit_step(
        permit_request=permit_request,
        enabled=has_works_objects_types,
        total_errors=total_errors,
    )

    return {step_type: step for step_type, step in steps.items() if step is not None}


def get_progress_bar_steps(request, permit_request):
    """
    Return a dict of `Step` items that can be used to track the user progress through
    the permit request wizard. The dict only contains reachable steps (which don’t
    necessarily have a `url` though, eg. before selecting the administrative entity).
    """
    has_works_objects_types = (
        permit_request.works_object_types.exists() if permit_request else False
    )
    selected_works_types = request.GET.getlist("types")
    entityfilter = (
        request.session["entityfilter"] if "entityfilter" in request.session else []
    )
    single_entity_for_site = False
    entities_by_tag = None
    current_site = get_current_site(request)
    entities_for_site = get_administrative_entities(
        request.user, get_current_site(request)
    )
    single_entity_for_site = len(entities_for_site) == 1

    # Don't care about filter if there is only one entity for the current site
    if entityfilter and not single_entity_for_site:
        entities_by_tag = get_administrative_entities(
            request.user, get_current_site(request)
        ).filter_by_tags(
            entityfilter,
        )

    # Get work objects types if there is only one entity filtered
    # Skipped if only one entity for site
    if entities_by_tag:
        if (
            not selected_works_types
            and "typefilter" in request.session
            and len(entities_by_tag) == 1
        ):
            works_types_by_tag = (
                models.WorksType.objects.filter_by_tags(request.session["typefilter"])
                .filter(works_object_types__administrative_entities__in=entities_by_tag)
                .values_list("pk", flat=True)
            )
            if len(works_types_by_tag) == 1:
                selected_works_types = [str(works_types_by_tag[0])]

    # Get work objects types if there is only one entity filtered
    if single_entity_for_site and not selected_works_types:

        works_types_for_single_entity = models.WorksType.objects.filter(
            works_object_types__administrative_entities__in=entities_for_site
        ).values_list("pk", flat=True)
        if len(works_types_for_single_entity) == 1:
            selected_works_types = [str(works_types_for_single_entity[0])]

    all_steps = {
        models.StepType.ADMINISTRATIVE_ENTITY: get_administrative_entity_step(
            permit_request
        ),
        models.StepType.WORKS_TYPES: get_works_types_step(
            permit_request=permit_request,
            completed=has_works_objects_types or selected_works_types,
            typefilter=request.session["typefilter"]
            if "typefilter" in request.session
            else [],
        ),
        models.StepType.WORKS_OBJECTS: get_works_objects_step(
            permit_request=permit_request,
            enabled=has_works_objects_types,
            works_types=selected_works_types,
            user=request.user,
            typefilter=request.session["typefilter"]
            if "typefilter" in request.session
            else [],
        ),
        models.StepType.PROPERTIES: get_properties_step(
            permit_request=permit_request, enabled=has_works_objects_types
        ),
        models.StepType.GEO_TIME: get_geo_time_step(
            permit_request=permit_request, enabled=has_works_objects_types
        ),
        models.StepType.APPENDICES: get_appendices_step(
            permit_request=permit_request, enabled=has_works_objects_types
        ),
        models.StepType.ACTORS: get_actors_step(
            permit_request=permit_request, enabled=has_works_objects_types
        ),
    }

    total_errors = sum([step.errors_count for step in all_steps.values() if step])
    all_steps[models.StepType.SUBMIT] = get_submit_step(
        permit_request=permit_request,
        enabled=has_works_objects_types,
        total_errors=total_errors,
    )

    return {
        step_type: step for step_type, step in all_steps.items() if step is not None
    }


def get_previous_step(steps, current_step):
    """
    Return the previous step in the list or raise `IndexError` if there’s no such
    step.
    """
    return list(
        itertools.takewhile(lambda step: step[0] != current_step, steps.items())
    )[-1][1]


def get_next_step(steps, current_step):
    """
    Return the next step in the list or raise `IndexError` if there’s no such
    step.
    """
    return list(
        itertools.dropwhile(lambda step: step[0] != current_step, steps.items())
    )[1][1]


def submit_permit_request(permit_request, request):
    """
    Change the permit request status to submitted and send notification e-mails. `absolute_uri_func` should be a
    callable that takes a path and returns an absolute URI, usually `request.build_absolute_uri`.
    """
    if not permit_request.can_be_submitted_by_author():
        raise SuspiciousOperation

    is_awaiting_supplement = (
        permit_request.status == models.PermitRequest.STATUS_AWAITING_SUPPLEMENT
    )

    if is_awaiting_supplement:
        data = {
            "subject": "{} ({})".format(
                _("La demande de compléments a été traitée"),
                get_works_type_names_list(permit_request),
            ),
            "users_to_notify": _get_secretary_email(permit_request),
            "template": "permit_request_complemented.txt",
            "permit_request": permit_request,
            "absolute_uri_func": request.build_absolute_uri,
        }
        send_email_notification(data)

    else:
        # Here we create a new Permit Request, therefore if it contains one or more
        # WOTs that can be prolonged with no Date required but can be renewed, we need
        # to calculate the dates automatically
        permit_request.set_dates_for_renewables_wots()

        users_to_notify = set(
            get_user_model()
            .objects.filter(
                Q(
                    groups__permitdepartment__administrative_entity=permit_request.administrative_entity,
                    permitauthor__user__email__isnull=False,
                    groups__permitdepartment__is_integrator_admin=False,
                ),
                Q(
                    Q(
                        groups__permitdepartment__is_validator=False,
                    )
                    | Q(
                        groups__permitdepartment__is_validator=True,
                        groups__permitdepartment__is_backoffice=True,
                    )
                ),
                Q(permitauthor__notify_per_email=True),
            )
            .values_list("permitauthor__user__email", flat=True)
        )

        data = {
            "subject": "{} ({})".format(
                _("Nouvelle demande"), get_works_type_names_list(permit_request)
            ),
            "users_to_notify": users_to_notify,
            "template": "permit_request_submitted.txt",
            "permit_request": permit_request,
            "absolute_uri_func": request.build_absolute_uri,
        }
        send_email_notification(data)

        if permit_request.author.notify_per_email:
            data["subject"] = "{} ({})".format(
                _("Votre demande"), get_works_type_names_list(permit_request)
            )
            data["users_to_notify"] = [permit_request.author.user.email]
            data["template"] = "permit_request_acknowledgment.txt"
            send_email_notification(data)

    permit_request.status = models.PermitRequest.STATUS_SUBMITTED_FOR_VALIDATION
    if GeoTimeInfo.GEOMETRY in get_geotime_required_info(permit_request):
        permit_request.intersected_geometries = geoservices.get_intersected_geometries(
            permit_request
        )
    permit_request.save()
    clear_session_filters(request)


@transaction.atomic
def request_permit_request_validation(permit_request, departments, absolute_uri_func):
    permit_request.status = models.PermitRequest.STATUS_AWAITING_VALIDATION
    permit_request.save()

    for department in departments:
        models.PermitRequestValidation.objects.get_or_create(
            permit_request=permit_request, department=department
        )

    users_to_notify = set(
        get_user_model()
        .objects.filter(
            Q(
                groups__permitdepartment__in=departments,
                permitauthor__notify_per_email=True,
            )
        )
        .values_list("permitauthor__user__email", flat=True)
    )

    data = {
        "subject": "{} ({})".format(
            _("Nouvelle demande en attente de validation"),
            get_works_type_names_list(permit_request),
        ),
        "users_to_notify": users_to_notify,
        "template": "permit_request_validation_request.txt",
        "permit_request": permit_request,
        "absolute_uri_func": absolute_uri_func,
    }
    send_email_notification(data)


def send_validation_reminder(permit_request, absolute_uri_func):
    """
    Send a reminder to departments that have not yet processed the given `permit_request` and return the list of pending
    validations.
    """
    pending_validations = permit_request.get_pending_validations()
    users_to_notify = set(
        get_user_model()
        .objects.filter(
            Q(
                groups__permitdepartment__in=pending_validations.values_list(
                    "department", flat=True
                ),
                permitauthor__notify_per_email=True,
            )
        )
        .values_list("permitauthor__user__email", flat=True)
        .distinct()
    )

    data = {
        "subject": "{} ({})".format(
            _("Demande toujours en attente de validation"),
            get_works_type_names_list(permit_request),
        ),
        "users_to_notify": users_to_notify,
        "template": "permit_request_validation_reminder.txt",
        "permit_request": permit_request,
        "absolute_uri_func": absolute_uri_func,
    }
    send_email_notification(data)
    return pending_validations


def _parse_email_content(template, permit_request, absolute_uri_func):
    return render_to_string(
        f"permits/emails/{template}",
        {
            "permit_request_url": absolute_uri_func(
                reverse(
                    "permits:permit_request_detail",
                    kwargs={"permit_request_id": permit_request.pk},
                )
            ),
            "administrative_entity": permit_request.administrative_entity,
            "name": permit_request.author.user.get_full_name(),
            "permit_request": permit_request,
        },
    )


def send_email_notification(data):
    from_email_name = (
        f'{data["permit_request"].administrative_entity.expeditor_name} '
        if data["permit_request"].administrative_entity.expeditor_name
        else ""
    )
    sender = (
        f'{from_email_name}<{data["permit_request"].administrative_entity.expeditor_email}>'
        if data["permit_request"].administrative_entity.expeditor_email
        else settings.DEFAULT_FROM_EMAIL
    )
    send_email(
        template=data["template"],
        sender=sender,
        receivers=data["users_to_notify"],
        subject=data["subject"],
        context={
            "permit_request_url": data["permit_request"].get_absolute_url(
                reverse(
                    "permits:permit_request_detail",
                    kwargs={"permit_request_id": data["permit_request"].pk},
                )
            ),
            "administrative_entity": data["permit_request"].administrative_entity,
            "name": data["permit_request"].author.user.get_full_name(),
            "permit_request": data["permit_request"],
        },
    )


def send_email(template, sender, receivers, subject, context):
    email_content = render_to_string(f"permits/emails/{template}", context)
    emails = [
        (
            subject,
            email_content,
            sender,
            [email_address],
        )
        for email_address in receivers
        if validate_email(email_address)
    ]

    if emails:
        send_mass_mail(emails, fail_silently=True)


def _get_secretary_email(permit_request):
    department = permit_request.administrative_entity.departments.filter(
        is_backoffice=True
    )
    secretary_group_users = get_user_model().objects.filter(
        Q(groups__permitdepartment__in=department, permitauthor__notify_per_email=True)
    )

    return [user.email for user in secretary_group_users]


def has_permission_to_amend_permit_request(user, permit_request):
    return user.has_perm(
        "permits.amend_permit_request"
    ) and permit_request.administrative_entity in get_user_administrative_entities(user)


def can_amend_permit_request(user, permit_request):
    return permit_request.can_be_amended() and has_permission_to_amend_permit_request(
        user, permit_request
    )


def can_prolonge_permit_request(user, permit_request):
    return permit_request.can_be_prolonged() and has_permission_to_amend_permit_request(
        user, permit_request
    )


def can_request_permit_validation(user, permit_request):
    return (
        permit_request.can_be_sent_for_validation()
        and has_permission_to_amend_permit_request(user, permit_request)
    )


def has_permission_to_validate_permit_request(user, permit_request):
    return (
        user.has_perm("permits.validate_permit_request")
        and get_permit_requests_list_for_user(user)
        .filter(pk=permit_request.pk)
        .exists()
    )


def can_validate_permit_request(user, permit_request):
    return (
        permit_request.can_be_validated()
        and has_permission_to_validate_permit_request(user, permit_request)
    )


def has_permission_to_poke_permit_request(user, permit_request):
    return user.has_perm(
        "permits.amend_permit_request"
    ) and permit_request.administrative_entity in get_user_administrative_entities(user)


def can_poke_permit_request(user, permit_request):
    return (
        permit_request.status == models.PermitRequest.STATUS_AWAITING_VALIDATION
        and has_permission_to_poke_permit_request(user, permit_request)
    )


def has_permission_to_classify_permit_request(user, permit_request):
    return user.has_perm(
        "permits.amend_permit_request"
    ) and permit_request.administrative_entity in get_user_administrative_entities(user)


def can_classify_permit_request(user, permit_request):

    status_choices_for_administrative_entity = (
        get_status_choices_for_administrative_entity(
            permit_request.administrative_entity
        )
    )
    no_validation_process = (
        models.PermitRequest.STATUS_AWAITING_VALIDATION
        not in status_choices_for_administrative_entity
        and models.PermitRequest.STATUS_APPROVED
        in status_choices_for_administrative_entity
        and models.PermitRequest.STATUS_REJECTED
        in status_choices_for_administrative_entity
        and permit_request.status == models.PermitRequest.STATUS_PROCESSING
    )
    return (
        permit_request.status == models.PermitRequest.STATUS_PROCESSING
        and permit_request.get_pending_validations().count() == 0
        and has_permission_to_classify_permit_request(user, permit_request)
    ) or no_validation_process


def has_permission_to_edit_permit_request(user, permit_request):
    return (
        user.has_perm("permits.edit_permit_request")
        and get_permit_requests_list_for_user(user)
        .filter(pk=permit_request.pk)
        .exists()
    )


def can_edit_permit_request(user, permit_request):
    return (
        permit_request.can_be_edited_by_pilot()
        and has_permission_to_edit_permit_request(user, permit_request)
        or permit_request.can_always_be_updated(user)
    )


def permit_requests_has_paid_wot(permit_request):
    return True in [
        permit.requires_payment for permit in permit_request.works_object_types.all()
    ]


def get_contacts_summary(permit_request):

    actor_types = dict(models.ACTOR_TYPE_CHOICES)

    contacts = [
        (
            actor_types.get(contact["actor_type"].value(), ""),
            [
                (field.label, field.value())
                for field in contact
                if field.name not in {"id", "actor_type"}
            ],
        )
        for contact in get_permitactorformset_initiated(permit_request)
        if contact["id"].value()
    ]

    return contacts


def get_permit_complementary_documents(permit_request, user):
    qs = models.PermitRequestComplementaryDocument.objects.filter(
        Q(permit_request=permit_request)
    )

    if user.is_superuser:
        return qs.order_by("pk").all().distinct()

    return (
        qs.filter(
            Q(is_public=True)
            | Q(owner=user)
            | Q(authorised_departments__group__in=user.groups.all()),
        )
        .order_by("pk")
        .all()
        .distinct()
    )


def get_permit_objects(permit_request):

    properties_form = forms.WorksObjectsPropertiesForm(instance=permit_request)
    appendices_form = forms.WorksObjectsAppendicesForm(instance=permit_request)
    properties_by_object_type = dict(properties_form.get_fields_by_object_type())
    appendices_by_object_type = dict(appendices_form.get_fields_by_object_type())
    amend_custom_properties_values = get_amend_custom_properties_values(permit_request)
    amend_custom_properties_by_object_type = defaultdict(list)
    for value in amend_custom_properties_values:
        amend_custom_properties_by_object_type[
            value.works_object_type_choice.works_object_type
        ].append(value)
    objects_infos = [
        (
            obj,
            properties_by_object_type.get(obj, []),
            appendices_by_object_type.get(obj, []),
            amend_custom_properties_by_object_type[obj],
        )
        for obj in permit_request.works_object_types.all()
    ]

    return objects_infos


def get_status_choices_for_administrative_entity(administrative_entity):
    """
    Returns the status availables for an administrative entity
    """
    return models.PermitWorkflowStatus.objects.filter(
        administrative_entity=administrative_entity
    ).values_list("status", flat=True)


def get_actions_for_administrative_entity(permit_request):
    """
    Filter out administrative workflow step that are not coherent
    with current permit_request status
    """

    # Statuses for which a given action should be available
    required_statuses_for_actions = {
        "amend": list(models.PermitRequest.AMENDABLE_STATUSES),
        "request_validation": [models.PermitRequest.STATUS_AWAITING_VALIDATION],
        "poke": [models.PermitRequest.STATUS_AWAITING_VALIDATION],
        "validate": [
            models.PermitRequest.STATUS_APPROVED,
            models.PermitRequest.STATUS_REJECTED,
            models.PermitRequest.STATUS_AWAITING_VALIDATION,
            models.PermitRequest.STATUS_PROCESSING,
        ],
        "prolong": list(models.PermitRequest.PROLONGABLE_STATUSES),
        "complementary_documents": [
            models.PermitRequest.STATUS_AWAITING_VALIDATION,
            models.PermitRequest.STATUS_PROCESSING,
        ],
        "request_inquiry": list(models.PermitRequest.AMENDABLE_STATUSES),
    }

    available_statuses_for_administrative_entity = (
        get_status_choices_for_administrative_entity(
            permit_request.administrative_entity
        )
    )
    available_actions = []
    for action in required_statuses_for_actions.keys():
        action_as_set = set(required_statuses_for_actions[action])
        enabled_actions = list(
            action_as_set.intersection(available_statuses_for_administrative_entity)
        )
        if enabled_actions:
            available_actions.append(action)

    distinct_available_actions = list(dict.fromkeys(available_actions))
    return distinct_available_actions


def get_permit_request_amend_custom_properties(permit_request):

    props_by_object_type = get_permit_request_amend_custom_properties_by_object_type(
        permit_request
    )
    for works_object_type, props in props_by_object_type:
        for prop in props:
            yield (works_object_type, prop)


def get_permit_request_amend_custom_properties_by_object_type(permit_request):

    works_object_types = permit_request.works_object_types.prefetch_related(
        "amend_properties"
    ).select_related("works_object", "works_type")

    for works_object_type in works_object_types:
        yield (works_object_type, works_object_type.amend_properties.all())


def get_default_works_object_types(
    administrative_entity,
    user,
    works_types=None,
):
    """
    Return the `WorksObjectType` that should be automatically selected for the given
    `administrative_entity`. `works_types` should be the works types the user has
    selected, if any.
    """
    if user.has_perm("permits.see_private_requests"):
        works_object_types = administrative_entity.works_object_types.all()
    else:
        works_object_types = administrative_entity.works_object_types.filter(
            is_public=True
        )

    if works_types is not None:
        works_object_types = works_object_types.filter(works_type__in=works_types)

    available_works_objects = {
        works_object_type.works_object_id for works_object_type in works_object_types
    }
    available_works_types = {
        works_object_type.works_type_id for works_object_type in works_object_types
    }

    # If `works_types` are not set, ie. the user has only selected an administrative
    # entity but no works types yes, and there’s more than 1 works type available, don’t
    # return any default works object type so the user can choose the works type(s)
    # first
    if (works_types is None and len(available_works_types) > 1) or len(
        available_works_objects
    ) > 1:
        return WorksObjectType.objects.none()

    return works_object_types


@transaction.atomic
def set_amend_custom_property_value(permit_request, object_type, prop, value):
    """
    Create or update the `PermitRequestAmendPropertyValues` object for the given
    property, object type and permit request. The record will be deleted if value is
    an empty string or None. Value is only str type.
    """
    existing_value_obj = models.PermitRequestAmendPropertyValue.objects.filter(
        works_object_type_choice__permit_request=permit_request,
        works_object_type_choice__works_object_type=object_type,
        property=prop,
    )

    if value == "" or value is None:
        existing_value_obj.delete()
    else:
        nb_objs = existing_value_obj.update(value=value)
        # No existing property value record, create it
        if nb_objs == 0:
            (
                works_object_type_choice,
                created,
            ) = models.WorksObjectTypeChoice.objects.get_or_create(
                permit_request=permit_request, works_object_type=object_type
            )
            models.PermitRequestAmendPropertyValue.objects.create(
                works_object_type_choice=works_object_type_choice,
                property=prop,
                value=value,
            )


def get_amend_custom_properties_values(permit_request):
    """
    Return a queryset of `PermitRequestAmendPropertyValue` objects for the given
    `permit_request`.
    """
    return models.PermitRequestAmendPropertyValue.objects.filter(
        works_object_type_choice__permit_request=permit_request
    ).select_related(
        "works_object_type_choice",
        "works_object_type_choice__works_object_type",
        "property",
    )


def get_permit_request_directives(permit_request):
    return [
        (obj.directive, obj.directive_description, obj.additional_information)
        for obj in permit_request.works_object_types.exclude(
            directive="", directive_description="", additional_information=""
        )
    ]


# Validate a file, from checking the first bytes and detecting the kind of the file
# Exemple : User puts "my_malware.exe" and rename as "file.txt"
# kind.extension => will return "exe"
# kind.mime => will return "application/x-msdownload"
def validate_file(file):
    kind = filetype.guess(file)
    if kind is not None:
        extensions = config.ALLOWED_FILE_EXTENSIONS.replace(" ", "").split(",")
        if kind.extension not in extensions:
            raise ValidationError(
                _("%(file)s n'est pas du bon type"),
                params={"file": file},
            )
        elif file.size > config.MAX_FILE_UPLOAD_SIZE:
            raise ValidationError(
                _("%(file)s est trop volumineux"),
                params={"file": file},
            )
        # Check that image file is not corrupted
        if kind.extension != "pdf":
            # Check that image is not corrupted and that PIL can read it - Try to resize it
            try:
                with Image.open(file) as image:
                    image.thumbnail((128, 128))
            except:
                raise forms.ValidationError(
                    _("%(file)s n'est pas valide ou contient des erreurs"),
                    params={"file": file},
                )
    else:
        raise ValidationError(
            _(
                "Le type de %(file)s n'est pas supporté, assurez-vous que votre fichier soit du bon type"
            ),
            params={"file": file},
        )


def is_2FA_mandatory(user=None):
    return (
        settings.ENABLE_2FA
        and user.groups.filter(permitdepartment__mandatory_2fa=True).exists()
    )


def is_validation_document_required(permit_request):
    return any(
        permit_request.works_object_types.filter(requires_validation_document=True)
    )


def validate_email(value):
    try:
        EmailValidator()(value)
        return True
    except ValidationError:
        return False


def store_tags_in_session(request):

    if "entityfilter" not in request.session or request.GET.get(
        "clearentityfilter", None
    ):
        request.session["entityfilter"] = []

    if len(request.GET.getlist("entityfilter")) > 0:
        request.session["entityfilter"] = request.GET.getlist("entityfilter")
    else:
        request.session["entityfilter"] = []

    if "typefilter" not in request.session or request.GET.get("cleartypefilter", None):
        request.session["typefilter"] = []

    if len(request.GET.getlist("typefilter")) > 0:
        request.session["typefilter"] = request.GET.getlist("typefilter")
    else:
        request.session["typefilter"] = []


def clear_session_filters(request):
    request.session["entityfilter"] = []
    request.session["typefilter"] = []


def get_client_ip(request):
    x_forwarded_for = request.META.get("HTTP_X_FORWARDED_FOR")
    if x_forwarded_for:
        ip = x_forwarded_for.split(",")[0]
    else:
        ip = request.META.get("REMOTE_ADDR")
    return ip


def check_request_ip_is_allowed(request):
    """
    Check that the request is coming from allowed ip
    """
    # Check for exact ip
    client_ip = get_client_ip(request)
    if config.IP_WHITELIST != "":
        for whitelisted_ip in config.IP_WHITELIST.split(","):
            if client_ip in whitelisted_ip:
                return True
    # Check for network
    if config.NETWORK_WHITELIST != "":
        for whitelisted_network in config.NETWORK_WHITELIST.split(","):
            ip_address = ipaddress.ip_address(client_ip)
            ip_network = ipaddress.ip_network(whitelisted_network)
            if ip_address in ip_network:
                return True

    return False


<<<<<<< HEAD
=======
def check_request_comes_from_internal_qgisserver(request):
    """
    Check that the request is coming from inside the docker composition AND that it is an allowed ip
    """
    # TODO: deduplicate with services_authentication.check_request_comes_from_internal_qgisserver
    if (
        check_request_ip_is_allowed(request)
        and socket.gethostbyname("qgis") == request.META["REMOTE_ADDR"]
    ):
        return True
    return False


>>>>>>> 0c4fcc36
def get_wot_properties(value, user_is_authenticated=None, value_with_type=False):
    """
    Return wot properties in a list for the api, in a dict for backend
    """
    obj = value.all()
    wot_props = obj.values(
        "properties__property__name",
        "properties__property__input_type",
        "properties__value__val",
        "works_object_type_id",
        "id",
        "works_object_type__works_object__name",
        "works_object_type__works_type__name",
        "properties__property__is_public_when_permitrequest_is_public",
    )

    wot_properties = dict()
    property = list()
    last_wot = ""

    if wot_props:
        # Flat view is used in the api for geocalandar, the WOT shows only the works_object__name and not the type
        if value_with_type:
            wot_properties = list()
            for prop in wot_props:
                wot = f'{prop["works_object_type__works_object__name"]} ({prop["works_object_type__works_type__name"]})'

                # List of a list, to split wot in objects. Check if last wot changed or never assigned. Means it's first iteration
                if property and wot != last_wot:
                    wot_properties.append(property)
                    property = []
                    # WOT
                    property.append(
                        {
                            "key": "work_object_type",
                            "value": wot,
                            "type": "text",
                        }
                    )

                if not last_wot:
                    property.append(
                        {
                            "key": "work_object_type",
                            "value": wot,
                            "type": "text",
                        }
                    )

                last_wot = f'{prop["works_object_type__works_object__name"]} ({prop["works_object_type__works_type__name"]})'

                if prop["properties__property__input_type"] == "file" and (
                    user_is_authenticated
                    or prop[
                        "properties__property__is_public_when_permitrequest_is_public"
                    ]
                ):
                    # get_property_value return None if file does not exist
                    file = get_property_value_based_on_property(prop)
                    # Check if file exist
                    if file:
                        # Properties of WOT
                        property.append(
                            {
                                "key": prop["properties__property__name"],
                                "value": file.url,
                                "type": prop["properties__property__input_type"],
                            }
                        )
                elif prop["properties__value__val"] and (
                    user_is_authenticated
                    or prop[
                        "properties__property__is_public_when_permitrequest_is_public"
                    ]
                ):
                    # Properties of WOT
                    property.append(
                        {
                            "key": prop["properties__property__name"],
                            "value": prop["properties__value__val"],
                            "type": prop["properties__property__input_type"],
                        }
                    )
            # Add last wot_properties, or show something when there's only one
            wot_properties.append(property)
        else:
            for prop in wot_props:
                wot = f'{prop["works_object_type__works_object__name"]} ({prop["works_object_type__works_type__name"]})'
                wot_properties[wot] = {
                    prop_i[
                        "properties__property__name"
                    ]: get_property_value_based_on_property(prop_i).url
                    # Check this is a file and the file exist
                    if prop_i["properties__property__input_type"] == "file"
                    and get_property_value_based_on_property(prop_i)
                    else prop_i["properties__value__val"]
                    for prop_i in wot_props
                    if prop_i["works_object_type_id"] == prop["works_object_type_id"]
                    and prop_i["properties__property__name"]
                }
    return wot_properties


def get_amend_properties(value):
    obj = value.all()
    amend_props = obj.values(
        "amend_properties__property__name",
        "amend_properties__value",
        "works_object_type_id",
        "works_object_type__works_object__name",
        "works_object_type__works_type__name",
    )
    amend_properties = {}

    for prop in amend_props:
        amends = f'{prop["works_object_type__works_object__name"]} ({prop["works_object_type__works_type__name"]})'
        amend_properties[amends] = {
            prop_i["amend_properties__property__name"]: prop_i[
                "amend_properties__value"
            ]
            for prop_i in amend_props
            if prop_i["works_object_type_id"] == prop["works_object_type_id"]
            and prop_i["amend_properties__property__name"]
        }

    return amend_properties


def is_anonymous_request_logged_in(request, entity):
    """
    Verify the authentication for anonymous permit requests.
    """
    return (
        request.user.is_authenticated
        and request.user.permitauthor.is_temporary
        and request.session.get("anonymous_request_token", None)
        == hash((request.user.permitauthor, entity))
    )


def login_for_anonymous_request(request, entity):
    """
    Authenticate with a new temporary user to proceed with an anonymous permit request.
    """
    temp_author = models.PermitAuthor.objects.create_temporary_user(entity)
    login(request, temp_author.user, "django.contrib.auth.backends.ModelBackend")
    request.session["anonymous_request_token"] = hash((temp_author, entity))


def download_file(path):
    storage = fields.PrivateFileSystemStorage()
    # for some strange reason, firefox refuses to download the file.
    # so we need to set the `Content-Type` to `application/octet-stream` so
    # firefox will download it. For the time being, this "dirty" hack works
    return FileResponse(storage.open(path), content_type="application/octet-stream")


def get_works_type_names_list(permit_request):
    return permit_request.get_works_type_names_list()


def download_archives(archive_ids, user):
    archives = []
    for archive_id in archive_ids:
        archive = models.ArchivedPermitRequest.objects.filter(
            permit_request=archive_id
        ).first()

        if not archive:
            raise ObjectDoesNotExist

        if not can_download_archive(user, archive.archivist):
            raise PermissionDenied

        archives.append(archive)

    parent_name = f"Archive_{datetime.today().strftime('%d.%m.%Y.%H.%M.%S')}"
    parent_path = os.path.join(settings.ARCHIVE_ROOT, parent_name)

    os.mkdir(parent_path)
    for archive in archives:
        shutil.copytree(
            src=archive.path, dst=os.path.join(parent_path, archive.dirname)
        )
    zippath = compress_directory(parent_path)
    response = FileResponse(open(zippath, "rb"))
    shutil.rmtree(parent_path)
    os.remove(zippath)
    return response


def compress_directory(dir_path):
    directory = pathlib.Path(dir_path)
    archive_name = "{}.zip".format(dir_path)
    with ZipFile(archive_name, "w") as archive:
        for filepath in directory.rglob("*"):
            archive.write(filepath, arcname=filepath.relative_to(directory))
    return archive_name


def can_download_archive(user, archivist):
    return (
        user == archivist
        or user.is_superuser
        or (user.groups.all() & archivist.groups.all()).exists()
    )


def get_services_to_notify_mailing_list(permit_request):

    mailing_list = []

    works_object_types_to_notify = permit_request.works_object_types.filter(
        notify_services=True
    )

    if works_object_types_to_notify.exists():
        for emails in works_object_types_to_notify.values_list(
            "services_to_notify", flat=True
        ):
            emails_addresses = emails.replace("\n", ",").split(",")
            mailing_list += [
                ea.strip() for ea in emails_addresses if validate_email(ea.strip())
            ]

    return mailing_list


def has_document_enabled_for_wots(permit_request):
    # Document module is activated if at leat on WOT has this property enabled

    return permit_request.works_object_types.filter(document_enabled=True).count() > 0<|MERGE_RESOLUTION|>--- conflicted
+++ resolved
@@ -1776,22 +1776,6 @@
     return False
 
 
-<<<<<<< HEAD
-=======
-def check_request_comes_from_internal_qgisserver(request):
-    """
-    Check that the request is coming from inside the docker composition AND that it is an allowed ip
-    """
-    # TODO: deduplicate with services_authentication.check_request_comes_from_internal_qgisserver
-    if (
-        check_request_ip_is_allowed(request)
-        and socket.gethostbyname("qgis") == request.META["REMOTE_ADDR"]
-    ):
-        return True
-    return False
-
-
->>>>>>> 0c4fcc36
 def get_wot_properties(value, user_is_authenticated=None, value_with_type=False):
     """
     Return wot properties in a list for the api, in a dict for backend
