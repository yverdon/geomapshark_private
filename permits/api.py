--- conflicted
+++ resolved
@@ -140,23 +140,6 @@
         return is_integrator_admin or request.user.is_superuser
 
 
-<<<<<<< HEAD
-=======
-class BlockRequesterUserLoggedOnToken(BasePermission):
-    """
-    Block access to any user using a token instead of credentials
-    If 2FA is mandatory for one of user's group, it will be mandatory 
-    for access to this endpoint
-    """
-
-    def has_permission(self, request, view):
-        if request.session._SessionBase__session_key and request.user.is_authenticated:
-            return True
-        else:
-            return False
-
-
->>>>>>> b3d59e43
 class BlockRequesterUserWithoutGroup(BasePermission):
     """
     Block untrusted user. User must belong to a group in order to access this endpoint
