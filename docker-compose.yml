--- conflicted
+++ resolved
@@ -15,11 +15,7 @@
         command: "gunicorn geomapshark.wsgi -b :9000 --error-logfile gunicorn_log.log --workers=2 --threads=4 --worker-class=gthread"
         volumes:
             - ${PRIVATE_DOCUMENTS_DIR}:/private_documents
-<<<<<<< HEAD
-=======
             - ${ARCHIVE_DIR}:/archive
-            - qgis_projects:/qgis_projects
->>>>>>> eb41c478
         ports:
             - "${DJANGO_DOCKER_PORT}:9000"
         networks:
